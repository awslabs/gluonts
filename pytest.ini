[pytest]
addopts = -n8
markers =
    serial: mark a test that requires more resources to run that are thus only suitable for serial run.
    remote_required: mark a test that requires internet access.
    gpu: mark a test that requires GPU.
    integration: mark an integration test
    skip_master: mark a test that is temporarily skipped for mxnet master validation.

<<<<<<< HEAD
timeout = 300
=======
timeout = 30

addopts =
    --ignore src/gluonts/block.py
    --ignore src/gluonts/distribution.py
    --ignore src/gluonts/kernels.py
    --ignore src/gluonts/representation.py
    --ignore src/gluonts/trainer.py
>>>>>>> 94c8f956
<|MERGE_RESOLUTION|>--- conflicted
+++ resolved
@@ -7,15 +7,11 @@
     integration: mark an integration test
     skip_master: mark a test that is temporarily skipped for mxnet master validation.
 
-<<<<<<< HEAD
 timeout = 300
-=======
-timeout = 30
 
 addopts =
     --ignore src/gluonts/block.py
     --ignore src/gluonts/distribution.py
     --ignore src/gluonts/kernels.py
     --ignore src/gluonts/representation.py
-    --ignore src/gluonts/trainer.py
->>>>>>> 94c8f956
+    --ignore src/gluonts/trainer.py