--- conflicted
+++ resolved
@@ -34,11 +34,7 @@
   python setup.py sdist
 
 black:
-<<<<<<< HEAD
-  black --check --color --preview src test examples
-=======
   black --check --color src test examples
->>>>>>> 61133ef6
 
 mypy:
   python setup.py type_check
