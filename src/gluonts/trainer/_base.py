# Copyright 2018 Amazon.com, Inc. or its affiliates. All Rights Reserved.
#
# Licensed under the Apache License, Version 2.0 (the "License").
# You may not use this file except in compliance with the License.
# A copy of the License is located at
#
#     http://www.apache.org/licenses/LICENSE-2.0
#
# or in the "license" file accompanying this file. This file is distributed
# on an "AS IS" BASIS, WITHOUT WARRANTIES OR CONDITIONS OF ANY KIND, either
# express or implied. See the License for the specific language governing
# permissions and limitations under the License.

# Standard library imports
import logging
import os
import tempfile
import time
import uuid
from typing import Any, List, NamedTuple, Optional, Union

# Third-party imports
import mxnet as mx
import mxnet.autograd as autograd
import mxnet.gluon.nn as nn
import numpy as np

# First-party imports
from gluonts.core.component import get_mxnet_context, validated
from gluonts.core.exception import GluonTSDataError, GluonTSUserError
from gluonts.dataset.loader import TrainDataLoader, ValidationDataLoader
from gluonts.support.util import HybridContext
from gluonts.gluonts_tqdm import tqdm

# Relative imports
from . import learning_rate_scheduler as lrs

logger = logging.getLogger("gluonts").getChild("trainer")


MODEL_ARTIFACT_FILE_NAME = "model"
STATE_ARTIFACT_FILE_NAME = "state"

# make the IDE happy: mx.py does not explicitly import autograd
mx.autograd = autograd


def check_loss_finite(val: float) -> None:
    if not np.isfinite(val):
        raise GluonTSDataError(
            "Encountered invalid loss value! Try reducing the learning rate "
            "or try a different likelihood."
        )


def loss_value(loss: mx.metric.Loss) -> float:
    return loss.get_name_value()[0][1]


class BestEpochInfo(NamedTuple):
    params_path: str
    epoch_no: int
    metric_value: float


class Trainer:
    r"""
    A trainer specifies how a network is going to be trained.

    A trainer is mainly defined by two sets of parameters. The first one determines the number of examples
    that the network will be trained on (`epochs`, `num_batches_per_epoch` and `batch_size`), while the
    second one specifies how the gradient updates are performed (`learning_rate`, `learning_rate_decay_factor`,
    `patience`, `minimum_learning_rate`, `clip_gradient` and `weight_decay`).

    Parameters
    ----------
    ctx
    epochs
        Number of epochs that the network will train (default: 1).
    batch_size
        Number of examples in each batch (default: 32).
    num_batches_per_epoch
        Number of batches at each epoch (default: 100).
    learning_rate
        Initial learning rate (default: :math:`10^{-3}`).
    learning_rate_decay_factor
        Factor (between 0 and 1) by which to decrease the learning rate (default: 0.5).
    patience
        The patience to observe before reducing the learning rate, nonnegative integer (default: 10).
    minimum_learning_rate
        Lower bound for the learning rate (default: :math:`5\cdot 10^{-5}`).
    clip_gradient
        Maximum value of gradient. The gradient is clipped if it is too large (default: 10).
    weight_decay
        The weight decay (or L2 regularization) coefficient. Modifies objective by adding a penalty for having
        large weights (default :math:`10^{-8}`).
    init
        Initializer of the weights of the network (default: "xavier").
    hybridize
    """

    @validated()
    def __init__(
        self,
        ctx: Optional[mx.Context] = None,
        epochs: int = 100,
        batch_size: int = 32,
        num_batches_per_epoch: int = 50,
        learning_rate: float = 1e-3,
        learning_rate_decay_factor: float = 0.5,
        patience: int = 10,
        minimum_learning_rate: float = 5e-5,
        clip_gradient: float = 10.0,
        weight_decay: float = 1e-8,
        init: Union[str, mx.initializer.Initializer] = "xavier",
        hybridize: bool = True,
    ) -> None:

        assert (
            0 <= epochs < float("inf")
        ), "The value of `epochs` should be >= 0"
        assert 0 < batch_size, "The value of `batch_size` should be > 0"
        assert (
            0 < num_batches_per_epoch
        ), "The value of `num_batches_per_epoch` should be > 0"
        assert (
            0 < learning_rate < float("inf")
        ), "The value of `learning_rate` should be > 0"
        assert (
            0 <= learning_rate_decay_factor < 1
        ), "The value of `learning_rate_decay_factor` should be in the [0, 1) range"
        assert 0 <= patience, "The value of `patience` should be >= 0"
        assert (
            0 <= minimum_learning_rate
        ), "The value of `minimum_learning_rate` should be >= 0"
        assert 0 < clip_gradient, "The value of `clip_gradient` should be > 0"
        assert 0 <= weight_decay, "The value of `weight_decay` should be => 0"

        self.epochs = epochs
        self.batch_size = batch_size
        self.num_batches_per_epoch = num_batches_per_epoch
        self.learning_rate = learning_rate
        self.learning_rate_decay_factor = learning_rate_decay_factor
        self.patience = patience
        self.minimum_learning_rate = minimum_learning_rate
        self.clip_gradient = clip_gradient
        self.weight_decay = weight_decay
        self.init = init
        self.hybridize = hybridize
        self.ctx = ctx if ctx is not None else get_mxnet_context()
        self.halt = False

    def set_halt(self, signum: int, stack_frame: Any) -> None:
        logger.info("Received signal: {}".format(signum))
        self.halt = True

    def count_model_params(self, net: nn.HybridBlock) -> int:
        params = net.collect_params()
        num_params = 0
        for p in params:
            v = params[p]
            num_params += np.prod(v.shape)
        return num_params

    def __call__(
        self,
        net: nn.HybridBlock,
        input_names: List[str],
        train_iter: TrainDataLoader,
        validation_iter: Optional[ValidationDataLoader] = None,
    ) -> None:  # TODO: we may want to return some training information here
        is_validation_available = validation_iter is not None
        self.halt = False

        with tempfile.TemporaryDirectory(
            prefix="gluonts-trainer-temp-"
        ) as gluonts_temp:

            def base_path() -> str:
                return os.path.join(
                    gluonts_temp,
                    "{}_{}".format(STATE_ARTIFACT_FILE_NAME, uuid.uuid4()),
                )

            logger.info("Start model training")

            net.initialize(ctx=self.ctx, init=self.init)

            with HybridContext(
                net=net,
                hybridize=self.hybridize,
                static_alloc=True,
                static_shape=True,
            ):
                batch_size = train_iter.batch_size

                best_epoch_info = BestEpochInfo(
                    params_path="%s-%s.params" % (base_path(), "init"),
                    epoch_no=-1,
                    metric_value=np.Inf,
                )

                lr_scheduler = lrs.MetricAttentiveScheduler(
                    objective="min",
                    patience=self.patience,
                    decay_factor=self.learning_rate_decay_factor,
                    min_lr=self.minimum_learning_rate,
                )

                optimizer = mx.optimizer.Adam(
                    learning_rate=self.learning_rate,
                    lr_scheduler=lr_scheduler,
                    wd=self.weight_decay,
                    clip_gradient=self.clip_gradient,
                )

                trainer = mx.gluon.Trainer(
                    net.collect_params(),
                    optimizer=optimizer,
                    kvstore="device",  # FIXME: initialize properly
                )

                def loop(
                    epoch_no, batch_iter, is_training: bool = True
                ) -> mx.metric.Loss:
                    tic = time.time()

                    epoch_loss = mx.metric.Loss()

                    with tqdm(batch_iter) as it:
                        for batch_no, data_entry in enumerate(it, start=1):
                            if self.halt:
                                break

                            inputs = [data_entry[k] for k in input_names]

                            with mx.autograd.record():
                                output = net(*inputs)

                                # network can returns several outputs, the first being always the loss
                                # when having multiple outputs, the forward returns a list in the case of hybrid and a
                                # tuple otherwise
                                # we may wrap network outputs in the future to avoid this type check
                                if isinstance(output, (list, tuple)):
                                    loss = output[0]
                                else:
                                    loss = output

                            if is_training:
                                loss.backward()
                                trainer.step(batch_size)

                            epoch_loss.update(None, preds=loss)
                            lv = loss_value(epoch_loss)

                            if not np.isfinite(lv):
                                logger.warning(
                                    "Epoch[%d] gave nan loss", epoch_no
                                )
                                return epoch_loss

                            it.set_postfix(
                                ordered_dict={
                                    ("" if is_training else "validation_")
<<<<<<< HEAD
                                    + "avg_epoch_loss": loss_value(epoch_loss)
=======
                                    + "avg_epoch_loss": lv,
>>>>>>> 331104f3
                                },
                                refresh=False,
                            )
                            # print out parameters of the network at the first pass
                            if batch_no == 1 and epoch_no == 0:
                                net_name = type(net).__name__
                                num_model_param = self.count_model_params(net)
                                logger.info(
                                    f"Number of parameters in {net_name}: {num_model_param}"
                                )
                    # mark epoch end time and log time cost of current epoch
                    toc = time.time()
                    logger.info(
                        "Epoch[%d] Elapsed time %.3f seconds",
                        epoch_no,
                        (toc - tic),
                    )

                    logger.info(
                        "Epoch[%d] Evaluation metric '%s'=%f",
                        epoch_no,
                        ("" if is_training else "validation_") + "epoch_loss",
                        lv,
                    )
                    return epoch_loss

                for epoch_no in range(self.epochs):
                    if self.halt:
                        logger.info(f"Epoch[{epoch_no}] Interrupting training")
                        break

                    curr_lr = trainer.learning_rate
                    logger.info(
                        f"Epoch[{epoch_no}] Learning rate is {curr_lr}"
                    )

                    epoch_loss = loop(epoch_no, train_iter)
                    if is_validation_available:
                        epoch_loss = loop(
                            epoch_no, validation_iter, is_training=False
                        )

                    should_continue = lr_scheduler.step(loss_value(epoch_loss))
                    if not should_continue:
                        logger.info("Stopping training")
                        break

                    if loss_value(epoch_loss) < best_epoch_info.metric_value:
                        best_epoch_info = BestEpochInfo(
                            params_path="%s-%04d.params"
                            % (base_path(), epoch_no),
                            epoch_no=epoch_no,
                            metric_value=loss_value(epoch_loss),
                        )
                        net.save_parameters(
                            best_epoch_info.params_path
                        )  # TODO: handle possible exception

                    if not trainer.learning_rate == curr_lr:
                        if best_epoch_info.epoch_no == -1:
                            raise GluonTSUserError(
                                "Got NaN in first epoch. Try reducing initial learning rate."
                            )

                        logger.info(
                            f"Loading parameters from best epoch "
                            f"({best_epoch_info.epoch_no})"
                        )
                        net.load_parameters(
                            best_epoch_info.params_path, self.ctx
                        )

                logger.info(
                    f"Loading parameters from best epoch "
                    f"({best_epoch_info.epoch_no})"
                )
                net.load_parameters(best_epoch_info.params_path, self.ctx)

                logger.info(
                    f"Final loss: {best_epoch_info.metric_value} "
                    f"(occurred at epoch {best_epoch_info.epoch_no})"
                )

                # save net parameters
                net.save_parameters(best_epoch_info.params_path)

                logger.info("End model training")<|MERGE_RESOLUTION|>--- conflicted
+++ resolved
@@ -262,11 +262,7 @@
                             it.set_postfix(
                                 ordered_dict={
                                     ("" if is_training else "validation_")
-<<<<<<< HEAD
-                                    + "avg_epoch_loss": loss_value(epoch_loss)
-=======
                                     + "avg_epoch_loss": lv,
->>>>>>> 331104f3
                                 },
                                 refresh=False,
                             )
