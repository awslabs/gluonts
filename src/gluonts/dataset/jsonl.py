# Copyright 2018 Amazon.com, Inc. or its affiliates. All Rights Reserved.
#
# Licensed under the Apache License, Version 2.0 (the "License").
# You may not use this file except in compliance with the License.
# A copy of the License is located at
#
#     http://www.apache.org/licenses/LICENSE-2.0
#
# or in the "license" file accompanying this file. This file is distributed
# on an "AS IS" BASIS, WITHOUT WARRANTIES OR CONDITIONS OF ANY KIND, either
# express or implied. See the License for the specific language governing
# permissions and limitations under the License.

import functools
import gzip
from pathlib import Path
from typing import NamedTuple

<<<<<<< HEAD
import ujson as json

=======
# First-party imports
from gluonts import json
>>>>>>> 19076eb0
from gluonts.core.exception import GluonTSDataError
from gluonts.dataset.util import get_bounds_for_mp_data_loading


def load(file_obj):
    for line in file_obj:
        yield json.loads(line)


def dump(objects, file_obj):
    for object_ in objects:
        file_obj.writeline(json.dumps(object_))


class Span(NamedTuple):
    path: Path
    line: int


class Line(NamedTuple):
    content: object
    span: Span


class JsonLinesFile:
    """
    An iterable type that draws from a JSON Lines file.

    Parameters
    ----------
    path
        Path of the file to load data from. This should be a valid
        JSON Lines file.
    """

    def __init__(self, path: Path, cache: bool = False) -> None:
        self.path = path
        self.open = gzip.open if path.suffix == ".gz" else open
        self.cache = cache
        self._len = None
        self._data_cache: list = []

    def __iter__(self):
        # Basic idea is to split the dataset into roughly equally sized segments
        # with lower and upper bound, where each worker is assigned one segment
        bounds = get_bounds_for_mp_data_loading(len(self))
        if not self.cache or (self.cache and not self._data_cache):
            with self.open(self.path) as jsonl_file:
                for line_number, raw in enumerate(jsonl_file):
                    if not bounds.lower <= line_number < bounds.upper:
                        continue

                    span = Span(path=self.path, line=line_number)
                    try:
                        parsed_line = Line(json.loads(raw), span=span)
                        if self.cache:
                            self._data_cache.append(parsed_line)
                        yield parsed_line
                    except ValueError:
                        raise GluonTSDataError(
                            f"Could not read json line {line_number}, {raw}"
                        )
        else:
            yield from self._data_cache

    def __len__(self):
        if self._len is None:
            # 1MB
            BUF_SIZE = 1024 ** 2

            with self.open(self.path, "rb") as file_obj:
                read_chunk = functools.partial(file_obj.read, BUF_SIZE)
                file_len = sum(
                    chunk.count(b"\n") for chunk in iter(read_chunk, b"")
                )
                self._len = file_len
        return self._len<|MERGE_RESOLUTION|>--- conflicted
+++ resolved
@@ -16,13 +16,7 @@
 from pathlib import Path
 from typing import NamedTuple
 
-<<<<<<< HEAD
-import ujson as json
-
-=======
-# First-party imports
 from gluonts import json
->>>>>>> 19076eb0
 from gluonts.core.exception import GluonTSDataError
 from gluonts.dataset.util import get_bounds_for_mp_data_loading
 
