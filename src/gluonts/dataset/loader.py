--- conflicted
+++ resolved
@@ -142,11 +142,7 @@
         assert dataset, "empty dataset"
 
         super().__init__(
-<<<<<<< HEAD
             dataset=dataset,  # itertools.cycle(dataset) # GET infinite number of samples
-=======
-            dataset=cycle(dataset),
->>>>>>> 96225509
             transform=transform,
             batch_size=batch_size,
             ctx=ctx,
