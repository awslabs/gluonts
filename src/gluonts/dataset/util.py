--- conflicted
+++ resolved
@@ -14,9 +14,6 @@
 import multiprocessing
 import os
 from pathlib import Path
-<<<<<<< HEAD
-from typing import Callable, Iterator, List, NamedTuple, Tuple, TypeVar
-=======
 from typing import (
     Callable,
     Iterator,
@@ -26,7 +23,6 @@
     TypeVar,
     Optional,
 )
->>>>>>> ce1932d1
 
 import pandas as pd
 
@@ -137,25 +133,15 @@
     """
     target = instance[FieldName.TARGET]
     start = instance[FieldName.START]
-<<<<<<< HEAD
 
     if FieldName.INDEX in instance:
         index = instance[FieldName.INDEX]
     else:
         if not freq:
             freq = start.freqstr
-        index = pd.date_range(start=start, periods=len(target), freq=freq)
+        index = pd.period_range(start=start, periods=len(target), freq=freq)
 
     return pd.Series(target, index=index)
-=======
-    if not freq:
-        freq = start.freqstr
-
-    return pd.Series(
-        target,
-        index=pd.period_range(start=start, periods=len(target), freq=freq),
-    )
->>>>>>> ce1932d1
 
 
 def dct_reduce(reduce_fn, dcts):
