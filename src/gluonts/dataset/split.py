--- conflicted
+++ resolved
@@ -396,11 +396,7 @@
         return len(self.test_data)
 
     def __iter__(self):
-<<<<<<< HEAD
-        for input, _ in self.test_data:
-=======
         for input, _label in self.test_data:
->>>>>>> b26ba56a
             yield input
 
 
@@ -412,11 +408,7 @@
         return len(self.test_data)
 
     def __iter__(self):
-<<<<<<< HEAD
-        for _, label in self.test_data:
-=======
         for _input, label in self.test_data:
->>>>>>> b26ba56a
             yield label
 
 
