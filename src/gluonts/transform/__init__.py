--- conflicted
+++ resolved
@@ -85,17 +85,11 @@
 from .dataset import TransformedDataset
 from .feature import (
     AddAgeFeature,
+    AddAggregateLags,
     AddConstFeature,
     AddObservedValuesIndicator,
     AddTimeFeatures,
-<<<<<<< HEAD
-    AddAgeFeature,
-    AddAggregateLags,
-    MissingValueImputation,
-    LeavesMissingValues,
-=======
     CausalMeanValueImputation,
->>>>>>> e4a3428f
     DummyValueImputation,
     LastValueImputation,
     LeavesMissingValues,
