# Copyright 2018 Amazon.com, Inc. or its affiliates. All Rights Reserved.
#
# Licensed under the Apache License, Version 2.0 (the "License").
# You may not use this file except in compliance with the License.
# A copy of the License is located at
#
#     http://www.apache.org/licenses/LICENSE-2.0
#
# or in the "license" file accompanying this file. This file is distributed
# on an "AS IS" BASIS, WITHOUT WARRANTIES OR CONDITIONS OF ANY KIND, either
# express or implied. See the License for the specific language governing
# permissions and limitations under the License.

from typing import List, Optional, Union, Type

import numpy as np
import pandas as pd

from gluonts.core.component import validated
from gluonts.dataset.common import DataEntry
from gluonts.dataset.field_names import FieldName
from gluonts.time_feature import TimeFeature

from ._base import MapTransformation, SimpleTransformation


def target_transformation_length(
    target: np.ndarray, pred_length: int, is_train: bool
) -> int:
    return target.shape[-1] + (0 if is_train else pred_length)


class MissingValueImputation:
    """
    The parent class for all the missing value imputation classes.

    You can just implement your own inheriting this class.
    """

    @validated()
    def __init__(self) -> None:
        pass

    def __call__(self, values: np.ndarray) -> np.ndarray:
        """

        Parameters
        ----------
        values : the array of values with or without nans

        Returns
        -------
        values : the array of values with the nans replaced according to the
          method used.

        """
        raise NotImplementedError()


class LeavesMissingValues(MissingValueImputation):
    """
    Just leaves the missing values untouched.
    """

    def __call__(self, values: np.ndarray) -> np.ndarray:
        return values


class DummyValueImputation(MissingValueImputation):
    """
    This class replaces all the missing values with the same dummy value given
    in advance.
    """

    @validated()
    def __init__(self, dummy_value: float = 0.0) -> None:
        self.dummy_value = dummy_value

    def __call__(self, values: np.ndarray) -> np.ndarray:
        nan_indices = np.where(np.isnan(values))
        values[nan_indices] = self.dummy_value
        return values


class MeanValueImputation(MissingValueImputation):
    """
    This class replaces all the missing values with the mean of the non missing
    values.

    Careful this is not a 'causal' method in the sense that it leaks
    information about the furture in the imputation. You may prefer to use
    CausalMeanValueImputation instead.
    """

    def __call__(self, values: np.ndarray) -> np.ndarray:
        if len(values) == 1 or np.isnan(values).all():
            return DummyValueImputation()(values)
        nan_indices = np.where(np.isnan(values))
        values[nan_indices] = np.nanmean(values)
        return values


class LastValueImputation(MissingValueImputation):
    """
    This class replaces each missing value with the last value that was not
    missing.

    (If the first values are missing, they are replaced by the closest non
    missing value.)
    """

    def __call__(self, values: np.ndarray) -> np.ndarray:
        if len(values) == 1 or np.isnan(values).all():
            return DummyValueImputation()(values)
        values = np.expand_dims(values, axis=0)

        mask = np.isnan(values)
        idx = np.where(~mask, np.arange(mask.shape[1]), 0)
        np.maximum.accumulate(idx, axis=1, out=idx)
        out = values[np.arange(idx.shape[0])[:, None], idx]

        values = np.squeeze(out)
        # in case we need to replace nan at the start of the array
        mask = np.isnan(values)
        values[mask] = np.interp(
            np.flatnonzero(mask), np.flatnonzero(~mask), values[~mask]
        )

        return values


class CausalMeanValueImputation(MissingValueImputation):
    """
    This class replaces each missing value with the average of all the values
    up to this point.

    (If the first values are missing, they are replaced by the closest non
    missing value.)
    """

    def __call__(self, values: np.ndarray) -> np.ndarray:
        if len(values) == 1 or np.isnan(values).all():
            return DummyValueImputation()(values)
        mask = np.isnan(values)

        # we cannot compute the mean with this method if there are nans so we
        # do a temporary fix of the nan just for the mean computation using
        # this:
        last_value_imputation = LastValueImputation()
        value_no_nans = last_value_imputation(values)

        # We do the cumulative sum shifted by one indices:
        adjusted_values_to_causality = np.concatenate(
            (np.repeat(0.0, 1), value_no_nans[:-1])
        )
        cumsum = np.cumsum(adjusted_values_to_causality)

        # We get the indices of the elements shifted by one indices:
        indices = np.linspace(0, len(value_no_nans) - 1, len(value_no_nans))

        ar_res = cumsum / indices.astype(float)
        values[mask] = ar_res[mask]

        # make sure that we do not leave the potential nan in the first
        # position:
        values[0] = value_no_nans[0]

        return values


class RollingMeanValueImputation(MissingValueImputation):
    """
    This class replaces each missing value with the average of all the last
    window_size (default=10) values.

    (If the first values are missing, they are replaced by the closest non
    missing value.)
    """

    @validated()
    def __init__(self, window_size: int = 10) -> None:
        self.window_size = 1 if window_size < 1 else window_size

    def __call__(self, values: np.ndarray) -> np.ndarray:
        if len(values) == 1 or np.isnan(values).all():
            return DummyValueImputation()(values)
        mask = np.isnan(values)

        # we cannot compute the mean with this method if there are nans so we
        # do a temporary fix of the nan just for the mean computation using
        # this:
        last_value_imputation = LastValueImputation()
        value_no_nans = last_value_imputation(values)

        adjusted_values_to_causality = np.concatenate(
            (
                np.repeat(value_no_nans[0], self.window_size + 1),
                value_no_nans[:-1],
            )
        )

        cumsum = np.cumsum(adjusted_values_to_causality)

        ar_res = (
            cumsum[self.window_size :] - cumsum[: -self.window_size]
        ) / float(self.window_size)

        values[mask] = ar_res[mask]

        # make sure that we do not leave the potential nan in the first
        # position:
        values[0] = value_no_nans[0]

        return values


class AddObservedValuesIndicator(SimpleTransformation):
    """
    Replaces missing values in a numpy array (NaNs) with a dummy value and adds
    an "observed"-indicator that is ``1`` when values are observed and ``0``
    when values are missing.

    Parameters
    ----------
    target_field
        Field for which missing values will be replaced
    output_field
        Field name to use for the indicator
    imputation_method
        One of the methods from ImputationStrategy. If set to None, no
        imputation is done and only the indicator is included.
    """

    @validated()
    def __init__(
        self,
        target_field: str,
        output_field: str,
        imputation_method: Optional[
            MissingValueImputation
        ] = DummyValueImputation(0.0),
        dtype: Type = np.float32,
    ) -> None:
        self.target_field = target_field
        self.output_field = output_field
        self.dtype = dtype
        self.imputation_method = imputation_method

    def transform(self, data: DataEntry) -> DataEntry:
        value = data[self.target_field]
        nan_entries = np.isnan(value)

        if self.imputation_method is not None:
            if nan_entries.any():
                value = value.copy()
                data[self.target_field] = self.imputation_method(value)

        data[self.output_field] = np.invert(
            nan_entries, out=nan_entries
        ).astype(self.dtype, copy=False)
        return data


class AddConstFeature(MapTransformation):
    """
    Expands a `const` value along the time axis as a dynamic feature, where the
    T-dimension is defined as the sum of the `pred_length` parameter and the
    length of a time series specified by the `target_field`.

    If `is_train=True` the feature matrix has the same length as the `target`
    field. If `is_train=False` the feature matrix has length
    `len(target) + pred_length`.

    Parameters
    ----------
    output_field
        Field name for output.
    target_field
        Field containing the target array. The length of this array will be
        used.
    pred_length
        Prediction length (this is necessary since features have to be
        available in the future)
    const
        Constant value to use.
    dtype
        Numpy dtype to use for resulting array.
    """

    @validated()
    def __init__(
        self,
        output_field: str,
        target_field: str,
        pred_length: int,
        const: float = 1.0,
        dtype: Type = np.float32,
    ) -> None:
        self.pred_length = pred_length
        self.const = const
        self.dtype = dtype
        self.output_field = output_field
        self.target_field = target_field

    def map_transform(self, data: DataEntry, is_train: bool) -> DataEntry:
        length = target_transformation_length(
            data[self.target_field], self.pred_length, is_train=is_train
        )
        data[self.output_field] = self.const * np.ones(
            shape=(1, length), dtype=self.dtype
        )
        return data


class AddTimeFeatures(MapTransformation):
    """
    Adds a set of time features.

    If `is_train=True` the feature matrix has the same length as the `target`
    field. If `is_train=False` the feature matrix has length
    `len(target) + pred_length`

    Parameters
    ----------
    start_field
        Field with the start time stamp of the time series
    target_field
        Field with the array containing the time series values
    output_field
        Field name for result.
    time_features
        list of time features to use.
    pred_length
        Prediction length
    index_field:
        Field with the array containing the datetime index for irregular data.
    """

    @validated()
    def __init__(
        self,
        start_field: str,
        target_field: str,
        output_field: str,
        time_features: List[TimeFeature],
        pred_length: int,
        index_field: Optional[str] = FieldName.INDEX,
        dtype: Type = np.float32,
    ) -> None:
        self.date_features = time_features
        self.pred_length = pred_length
        self.start_field = start_field
        self.target_field = target_field
        self.output_field = output_field
<<<<<<< HEAD
        self.index_field = index_field
        self._freq_base: Optional[pd.offsets.DateOffset] = None
        self._min_time_point: Optional[pd.Timestamp] = None
        self._max_time_point: Optional[pd.Timestamp] = None
        self._full_range_date_features: Optional[np.ndarray] = None
        self._date_index: Optional[pd.DatetimeIndex] = None
=======
>>>>>>> ce1932d1
        self.dtype = dtype

    def map_transform(self, data: DataEntry, is_train: bool) -> DataEntry:
<<<<<<< HEAD
        if self.index_field in data:
            dt_index = data[self.index_field]
            assert len(dt_index) == len(data[self.target_field]) + (
                0 if is_train else self.pred_length
            ), "index and target fields must have the same length."
            features = (
                np.vstack(
                    [feat(dt_index) for feat in self.date_features]
                ).astype(self.dtype)
                if self.date_features
                else None
            )
        else:
            start = data[self.start_field]
            length = target_transformation_length(
                data[self.target_field], self.pred_length, is_train=is_train
            )
            self._update_cache(start, length)

            assert self._date_index is not None

            i0 = self._date_index[start]
            features = (
                self._full_range_date_features[
                    ..., i0 : i0 + length * start.freq.n : start.freq.n
                ]
                if self._full_range_date_features is not None
                else None
            )

        data[self.output_field] = features
=======
        if not self.date_features:
            data[self.output_field] = None
            return data

        start = data[self.start_field]
        length = target_transformation_length(
            data[self.target_field], self.pred_length, is_train=is_train
        )

        index = pd.period_range(start, periods=length, freq=start.freq)

        data[self.output_field] = np.vstack(
            [feat(index) for feat in self.date_features]
        ).astype(self.dtype)

>>>>>>> ce1932d1
        return data


class AddAgeFeature(MapTransformation):
    """
    Adds an 'age' feature to the data_entry.

    The age feature starts with a small value at the start of the time series
    and grows over time.

    If `is_train=True` the age feature has the same length as the `target`
    field.
    If `is_train=False` the age feature has length len(target) + pred_length

    Parameters
    ----------
    target_field
        Field with target values (array) of time series
    output_field
        Field name to use for the output.
    pred_length
        Prediction length
    log_scale
        If set to true the age feature grows logarithmically otherwise linearly
        over time.
    """

    @validated()
    def __init__(
        self,
        target_field: str,
        output_field: str,
        pred_length: int,
        log_scale: bool = True,
        dtype: Type = np.float32,
    ) -> None:
        self.pred_length = pred_length
        self.target_field = target_field
        self.feature_name = output_field
        self.log_scale = log_scale
        self._age_feature = np.zeros(0)
        self.dtype = dtype

    def map_transform(self, data: DataEntry, is_train: bool) -> DataEntry:
        length = target_transformation_length(
            data[self.target_field], self.pred_length, is_train=is_train
        )

        if self.log_scale:
            age = np.log10(2.0 + np.arange(length, dtype=self.dtype))
        else:
            age = np.arange(length, dtype=self.dtype)

        data[self.feature_name] = age.reshape((1, length))

        return data


class AddAggregateLags(MapTransformation):
    """
    Adds aggregate lags as a feature to the data_entry.

    Aggregates the original time series to a new frequency and selects
    the aggregated lags of interest. It does not use aggregate lags that
    need the last `prediction_length` values to be computed. Therefore
    the transformation is applicable to both training and inference.

    If `is_train=True` the lags have the same length as the `target` field.
    If `is_train=False` the lags have length len(target) + pred_length

    Parameters
    ----------
    target_field
        Field with target values (array) of time series
    output_field
        Field name to use for the output.
    pred_length
        Prediction length.
    base_freq
        Base frequency, i.e., the frequency of the original time series.
    agg_freq
        Aggregate frequency, i.e., the frequency of the aggregate time series.
    agg_lags
        List of aggregate lags given in the aggregate frequency. If some of
        them are invalid (need some of the last `prediction_length` values
        to be computed) they are ignored.
    agg_fun
        Aggregation function. Default is 'mean'.
    """

    @validated()
    def __init__(
        self,
        target_field: str,
        output_field: str,
        pred_length: int,
        base_freq: str,
        agg_freq: str,
        agg_lags: List[int],
        agg_fun: str = "mean",
        dtype: Type = np.float32,
    ) -> None:
        self.pred_length = pred_length
        self.target_field = target_field
        self.feature_name = output_field
        self.base_freq = base_freq
        self.agg_freq = agg_freq
        self.agg_lags = agg_lags
        self.agg_fun = agg_fun
        self.dtype = dtype

        self.ratio = pd.Timedelta(self.agg_freq) / pd.Timedelta(self.base_freq)
        assert self.ratio.is_integer() and self.ratio >= 1, (
            "The aggregate frequency should be a multiple of the base"
            " frequency."
        )
        self.ratio = int(self.ratio)

        self.half_window = (self.ratio - 1) // 2
        self.valid_lags = [
            x
            for x in self.agg_lags
            if x > (self.pred_length - 1 + self.half_window) / self.ratio
        ]

        if set(self.agg_lags) - set(self.valid_lags):
            print(
                "The aggregate lags"
                f" {set(self.agg_lags) - set(self.valid_lags)} of frequency"
                f" {self.agg_freq} are ignored."
            )

    def map_transform(self, data: DataEntry, is_train: bool) -> DataEntry:
        assert self.base_freq == data["start"].freq

        # convert to pandas Series for easier indexing and aggregation
        if is_train:
            t = data[self.target_field]
        else:
            t = np.concatenate(
                [data[self.target_field], np.zeros(shape=(self.pred_length,))],
                axis=0,
            )

        # convert to pandas Series for easier rolling window aggregation
        t_agg = (pd.Series(t).rolling(self.ratio).agg(self.agg_fun))[
            self.ratio - 1 :
        ]

        # compute the aggregate lags for each time point of the time series
        agg_vals = np.concatenate(
            [
                np.zeros(
                    (max(self.valid_lags) * self.ratio + self.half_window + 1,)
                ),
                t_agg.values,
            ],
            axis=0,
        )
        lags = np.vstack(
            [
                agg_vals[
                    -(l * self.ratio - self.half_window + len(t)) : -(
                        l * self.ratio - self.half_window
                    )
                    if -(l * self.ratio - self.half_window) != 0
                    else None
                ]
                for l in self.valid_lags
            ]
        )

        # update the data entry
        data[self.feature_name] = np.nan_to_num(lags)

        assert data[self.feature_name].shape == (
            len(self.valid_lags),
            len(data[self.target_field]) + self.pred_length * (not is_train),
        )

        return data


class CountTrailingZeros(SimpleTransformation):
    """
    Add the number of 'trailing' zeros in each univariate time series as a
    feature, to be used when dealing with sparse (intermittent) time series.

    For example, for 1-d a time series `[0, 0, 2, 3, 0]`, the number of
    trailing zeros will be 1. If an n-dimensional array is provided, the first
    1-d array along the `axis` dimension will be checked for trailing zeros.
    For example, if axis is set to 1 for a 3-d array A, the transformation
    will return the number of trailing zeros in `A[0, :, 0]`.

    Parameters
    ----------
    new_field
        Name of the new field to be created, which will contain the number of
        trailing zeros.
    target_field
        Field with target values (array) of time series
    as_array
        if True, the returned field will be a numpy array of shape (1,)
    """

    @validated()
    def __init__(
        self,
        new_field: str = "trailing_zeros",
        target_field: str = FieldName.TARGET,
        axis: int = -1,
        as_array: bool = False,
    ) -> None:
        self.target_field = target_field
        self.new_field = new_field
        self.axis = axis
        self.as_array = as_array

    def transform(self, data: DataEntry) -> DataEntry:
        target = data[self.target_field]
        if len(target) == 0:
            return data
        while target.ndim > 1:
            slice_: List[Union[int, slice]] = [0] * target.ndim
            slice_[self.axis] = slice(None)
            target = target[slice_]
        trailing_zeros = len(target) - len(np.trim_zeros(target, "b"))
        data[self.new_field] = (
            np.array([trailing_zeros]) if self.as_array else trailing_zeros
        )
        return data<|MERGE_RESOLUTION|>--- conflicted
+++ resolved
@@ -352,67 +352,28 @@
         self.start_field = start_field
         self.target_field = target_field
         self.output_field = output_field
-<<<<<<< HEAD
         self.index_field = index_field
-        self._freq_base: Optional[pd.offsets.DateOffset] = None
-        self._min_time_point: Optional[pd.Timestamp] = None
-        self._max_time_point: Optional[pd.Timestamp] = None
-        self._full_range_date_features: Optional[np.ndarray] = None
-        self._date_index: Optional[pd.DatetimeIndex] = None
-=======
->>>>>>> ce1932d1
         self.dtype = dtype
 
     def map_transform(self, data: DataEntry, is_train: bool) -> DataEntry:
-<<<<<<< HEAD
+        if not self.date_features:
+            data[self.output_field] = None
+            return data
+        
         if self.index_field in data:
-            dt_index = data[self.index_field]
-            assert len(dt_index) == len(data[self.target_field]) + (
-                0 if is_train else self.pred_length
-            ), "index and target fields must have the same length."
-            features = (
-                np.vstack(
-                    [feat(dt_index) for feat in self.date_features]
-                ).astype(self.dtype)
-                if self.date_features
-                else None
-            )
+            index = data[self.index_field]
         else:
             start = data[self.start_field]
             length = target_transformation_length(
                 data[self.target_field], self.pred_length, is_train=is_train
             )
-            self._update_cache(start, length)
-
-            assert self._date_index is not None
-
-            i0 = self._date_index[start]
-            features = (
-                self._full_range_date_features[
-                    ..., i0 : i0 + length * start.freq.n : start.freq.n
-                ]
-                if self._full_range_date_features is not None
-                else None
-            )
-
-        data[self.output_field] = features
-=======
-        if not self.date_features:
-            data[self.output_field] = None
-            return data
-
-        start = data[self.start_field]
-        length = target_transformation_length(
-            data[self.target_field], self.pred_length, is_train=is_train
-        )
-
-        index = pd.period_range(start, periods=length, freq=start.freq)
+
+            index = pd.period_range(start, periods=length, freq=start.freq)
 
         data[self.output_field] = np.vstack(
             [feat(index) for feat in self.date_features]
         ).astype(self.dtype)
 
->>>>>>> ce1932d1
         return data
 
 
