# Copyright 2018 Amazon.com, Inc. or its affiliates. All Rights Reserved.
#
# Licensed under the Apache License, Version 2.0 (the "License").
# You may not use this file except in compliance with the License.
# A copy of the License is located at
#
#     http://www.apache.org/licenses/LICENSE-2.0
#
# or in the "license" file accompanying this file. This file is distributed
# on an "AS IS" BASIS, WITHOUT WARRANTIES OR CONDITIONS OF ANY KIND, either
# express or implied. See the License for the specific language governing
# permissions and limitations under the License.

# Standard library imports
from enum import Enum
from typing import Iterator, List, Optional
from pathlib import Path


# Third-party imports
import numpy as np
import pandas as pd
from itertools import chain
import concurrent.futures
import logging
import mxnet as mx

# First-party imports
from gluonts.core.component import validated, equals
from gluonts.core.serde import dump_json, fqname_for, load_json
from gluonts.dataset.common import Dataset
from gluonts.model.forecast import Forecast, SampleForecast
from gluonts.model.forecast_generator import log_once
from gluonts.model.predictor import GluonPredictor
from gluonts.support.pandas import forecast_start

# Relative imports
from ._preprocess import PreprocessOnlyLagFeatures
from ._model import QRX, QuantileReg, QRF


class RotbaumForecast(Forecast):
    """
    Implements the quantile function in Forecast for TreePredictor,
    as well as a new estimate_dists function for estimating a sampling of the
    conditional distribution of the value of each of the steps in the
    forecast horizon (independently).
    """

    @validated()
    def __init__(
        self,
        models: List,
        featurized_data: List,
        start_date: pd.Timestamp,
        freq,
        prediction_length: int,
    ):
        self.models = models
        self.featurized_data = featurized_data
        self.start_date = start_date
        self.freq = freq
        self.prediction_length = prediction_length
        self.item_id = None
        self.lead_time = None

    def quantile(self, q: float) -> np.array:
        """
        Returns np.array, where the i^th entry is the estimate of the q
        quantile of the conditional distribution of the value of the i^th
        step in the forecast horizon.
        """
        assert 0 <= q <= 1
        return np.array(
            list(
                chain.from_iterable(
                    model.predict(self.featurized_data, q)
                    for model in self.models
                )
            )
        )

    def estimate_dists(self) -> np.array:
        """
        Returns np.array, where the i^th entry is an estimated sampling from
        the conditional distribution of the value of the i^th step in the
        forecast horizon.
        """
        return np.array(
            list(
                chain.from_iterable(
                    model.estimate_dist(self.featurized_data)
                    for model in self.models
                )
            )
        )


class TreePredictor(GluonPredictor):
    """
    A predictor that uses a QRX model for each of the steps in the forecast
    horizon. (In other words, there's a total of prediction_length many
    models being trained. In particular, this predictor does not learn a
    multivariate distribution.) The list of these models is saved under
    self.model_list.
    """

    @validated()
    def __init__(
        self,
        freq: str,
        prediction_length: int,
        n_ignore_last: int = 0,
        lead_time: int = 0,
        max_n_datapts: int = 1000000,
        clump_size: int = 100,  # Used only for "QRX" method.
        context_length: Optional[int] = None,
<<<<<<< HEAD
        xgboost_params: Optional[dict] = None,
        max_workers=None,
        model_params=None,
        use_feat_static_real=False,
        use_feat_static_cat=False,
        use_feat_dynamic_real=False,
        use_feat_dynamic_cat=False,
=======
        model_params: Optional[dict] = None,
        max_workers: Optional[int] = None,
        freq=None,
        method: str = "QRX",
        quantiles=None,  # Used only for "QuantileRegression" method.
>>>>>>> 29e357a6
    ) -> None:
        assert method in [
            "QRX",
            "QuantileRegression",
            "QRF",
        ], "method has to be either 'QRX', 'QuantileRegression', or 'QRF'"
        self.method = method
        self.lead_time = lead_time
        self.preprocess_object = PreprocessOnlyLagFeatures(
            context_length,
            forecast_horizon=prediction_length,
            stratify_targets=False,
            n_ignore_last=n_ignore_last,
            max_n_datapts=max_n_datapts,
            use_feat_static_real=use_feat_static_real,
            use_feat_static_cat=use_feat_static_cat,
            use_feat_dynamic_real=use_feat_dynamic_real,
            use_feat_dynamic_cat=use_feat_dynamic_cat,
        )

        assert (
            context_length is None or context_length > 0
        ), "The value of `context_length` should be > 0"
        assert (
            prediction_length > 0
            or use_feat_dynamic_cat
            or use_feat_dynamic_real
            or use_feat_static_cat
            or use_feat_static_real
        ), "The value of `prediction_length` should be > 0 or there should be features for model training and prediction"

        self.context_length = (
            context_length if context_length is not None else prediction_length
        )
        self.model_params = model_params if model_params else {}
        self.prediction_length = prediction_length
        self.freq = freq
        self.max_workers = max_workers
        self.clump_size = clump_size
        self.quantiles = quantiles
        self.model_list = None

    def __call__(self, training_data):
        assert training_data
        assert self.freq is not None
        if next(iter(training_data))["start"].freq is not None:
            assert self.freq == next(iter(training_data))["start"].freq
        self.preprocess_object.preprocess_from_list(
            ts_list=list(training_data), change_internal_variables=True
        )
        feature_data, target_data = (
            self.preprocess_object.feature_data,
            self.preprocess_object.target_data,
        )
        n_models = self.prediction_length
        logging.info(f"Length of forecast horizon: {n_models}")
        if self.method == "QuantileRegression":
            self.model_list = [
                QuantileReg(params=self.model_params, quantiles=self.quantiles)
                for _ in range(n_models)
            ]
        elif self.method == "QRF":
            self.model_list = [
                QRF(params=self.model_params) for _ in range(n_models)
            ]
        elif self.method == "QRX":
            self.model_list = [
                QRX(
                    xgboost_params=self.model_params,
                    clump_size=self.clump_size,
                )
                for _ in range(n_models)
            ]
        with concurrent.futures.ThreadPoolExecutor(
            max_workers=self.max_workers
        ) as executor:
            for n_step, model in enumerate(self.model_list):
                logging.info(
                    f"Training model for step no. {n_step + 1} in the forecast"
                    f" horizon"
                )
                executor.submit(
                    model.fit, feature_data, np.array(target_data)[:, n_step]
                )

        return self

    @validated()
    def train(self, training_data):
        self.__call__(training_data)

    @validated()
    def predict(
        self, dataset: Dataset, num_samples: Optional[int] = None
    ) -> Iterator[Forecast]:
        """
        Returns a dictionary taking each quantile to a list of floats,
        which are the predictions for that quantile as you run over
        (time_steps, time_series) lexicographically. So: first it would give
        the quantile prediction for the first time step for all time series,
        then the second time step for all time series ˜˜ , and so forth.
        """
        context_length = self.preprocess_object.context_window_size

        if num_samples:
            log_once(
                "Forecast is not sample based. Ignoring parameter `num_samples` from predict method."
            )

        for ts in dataset:
            featurized_data = self.preprocess_object.make_features(
                ts, starting_index=len(ts["target"]) - context_length
            )
            yield RotbaumForecast(
                self.model_list,
                [featurized_data],
                start_date=forecast_start(ts),
                prediction_length=self.prediction_length,
                freq=self.freq,
            )

    @override()
    def serialize(self, path: Path) -> None:
        # call Predictor.serialize() in order to serialize the class name
        super().serialize(path)
        with (path / "predictor.json").open("w") as fp:
            print(dump_json(self), file=fp)

    @override()
    def deserialize(
        cls, path: Path, ctx: Optional[mx.Context] = None
    ) -> "RepresentablePredictor":
        with (path / "predictor.json").open("r") as fp:
            return load_json(fp.read())

    @override()
    def __eq__(self, that):
        """
        Two RepresentablePredictor instances are considered equal if they
        have the same constructor arguments.
        """
        return equals(self, that)<|MERGE_RESOLUTION|>--- conflicted
+++ resolved
@@ -115,21 +115,15 @@
         max_n_datapts: int = 1000000,
         clump_size: int = 100,  # Used only for "QRX" method.
         context_length: Optional[int] = None,
-<<<<<<< HEAD
         xgboost_params: Optional[dict] = None,
-        max_workers=None,
-        model_params=None,
-        use_feat_static_real=False,
-        use_feat_static_cat=False,
-        use_feat_dynamic_real=False,
-        use_feat_dynamic_cat=False,
-=======
+        use_feat_static_real:bool=False,
+        use_feat_static_cat:bool=False,
+        use_feat_dynamic_real:bool=False,
+        use_feat_dynamic_cat:bool=False,
         model_params: Optional[dict] = None,
         max_workers: Optional[int] = None,
-        freq=None,
         method: str = "QRX",
         quantiles=None,  # Used only for "QuantileRegression" method.
->>>>>>> 29e357a6
     ) -> None:
         assert method in [
             "QRX",
