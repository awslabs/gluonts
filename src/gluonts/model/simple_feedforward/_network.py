--- conflicted
+++ resolved
@@ -16,14 +16,9 @@
 import mxnet as mx
 
 from gluonts.core.component import validated
-<<<<<<< HEAD
-from gluonts.model.common import Tensor
-from typing import Tuple
-
-# First-party imports
-=======
+
 from gluonts.mx import Tensor
->>>>>>> b9f269f6
+
 from gluonts.mx.block.scaler import MeanScaler, NOPScaler
 from gluonts.mx.distribution import DistributionOutput
 from gluonts.mx.util import weighted_average
@@ -100,13 +95,11 @@
     ) -> Tuple[Tensor, Tensor, Tensor]:
         """
         Given past target values, applies the feed-forward network and
-<<<<<<< HEAD
-        maps the output to the parameter of probability distribution for future observations.
-=======
+
         maps the output to the parameter of probability distribution for
         future observations.
 
->>>>>>> b9f269f6
+
         Parameters
         ----------
         F
@@ -115,17 +108,7 @@
             Shape: (batch_size, context_length, target_dim).
         Returns
         -------
-<<<<<<< HEAD
-        Tuple[Tensor, Tensor Tensor]
-            A tuple of three tensors ``distr_args``, ``loc``, and ``scale``: the 
-            first contains the output distribution parameters, and the others are 
-            location and scale of the distribution.
- 
-        
-        """
-        scaled_target, target_scale = self.scaler(
-            past_target, F.ones_like(past_target),
-=======
+
         Tensor
             The parameters of distribution.
         Tensor
@@ -136,7 +119,7 @@
         scaled_target, target_scale = self.scaler(
             past_target,
             F.ones_like(past_target),
->>>>>>> b9f269f6
+
         )
         mlp_outputs = self.mlp(scaled_target)
         distr_args = self.distr_args_proj(mlp_outputs)
@@ -166,13 +149,12 @@
         future_target
             Tensor with future observations.
             Shape: (batch_size, prediction_length, target_dim).
-<<<<<<< HEAD
-=======
+
         future_observed_values
             Tensor indicating which values in the target are observed, and
             which ones are imputed instead.
 
->>>>>>> b9f269f6
+
         Returns
         -------
         Tensor
@@ -244,23 +226,14 @@
         """
         Computes the parameters of distribution for future data given the past,
         and draws samples from it.
-<<<<<<< HEAD
-=======
-
->>>>>>> b9f269f6
+
         Parameters
         ----------
         F
         past_target
             Tensor with past observations.
             Shape: (batch_size, context_length, target_dim).
-<<<<<<< HEAD
-        Returns
-        -------
-        distr_args: the parameters of distribution
-        loc: an array of zeros with the same shape of scale
-        scale: 
-=======
+
 
         Returns
         -------
@@ -270,7 +243,7 @@
             An array containing the location (shift) of the distribution.
         Tensor
             An array containing the scale of the distribution.
->>>>>>> b9f269f6
+
         """
         distr_args, loc, scale = self.get_distr_args(F, past_target)
         return distr_args, loc, scale