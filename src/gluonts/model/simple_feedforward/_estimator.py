--- conflicted
+++ resolved
@@ -42,24 +42,18 @@
     SelectFields,
     Transformation,
 )
-<<<<<<< HEAD
-from gluonts.model.forecast_generator import DistributionForecastGenerator
-
-=======
+
 from gluonts.transform.feature import (
     DummyValueImputation,
     MissingValueImputation,
 )
->>>>>>> b9f269f6
+
 
 from ._network import (
-<<<<<<< HEAD
-    SimpleFeedForwardSamplingNetwork,
-    SimpleFeedForwardDistributionNetwork,
-=======
+
     SimpleFeedForwardDistributionNetwork,
     SimpleFeedForwardSamplingNetwork,
->>>>>>> b9f269f6
+
     SimpleFeedForwardTrainingNetwork,
 )
 
@@ -178,8 +172,7 @@
         self.mean_scaling = mean_scaling
         self.num_parallel_samples = num_parallel_samples
         self.sampling = sampling
-<<<<<<< HEAD
-=======
+
         self.imputation_method = (
             imputation_method
             if imputation_method is not None
@@ -197,7 +190,7 @@
             if validation_sampler is not None
             else ValidationSplitSampler(min_future=prediction_length)
         )
->>>>>>> b9f269f6
+
 
     # Here we do only a simple operation to convert the input data to a form
     # that can be digested by our model by only splitting the target in two, a
@@ -285,11 +278,7 @@
     # we now define how the prediction happens given that we are provided a
     # training network.
     def create_predictor(self, transformation, trained_network):
-<<<<<<< HEAD
-=======
-        prediction_splitter = self._create_instance_splitter("test")
-
->>>>>>> b9f269f6
+
         if self.sampling is True:
             prediction_network = SimpleFeedForwardSamplingNetwork(
                 num_hidden_dimensions=self.num_hidden_dimensions,
@@ -303,15 +292,11 @@
             )
 
             return RepresentableBlockPredictor(
-<<<<<<< HEAD
-                input_transform=transformation,
-                prediction_net=prediction_network,
-                batch_size=self.trainer.batch_size,
-=======
+
                 input_transform=transformation + prediction_splitter,
                 prediction_net=prediction_network,
                 batch_size=self.batch_size,
->>>>>>> b9f269f6
+
                 freq=self.freq,
                 prediction_length=self.prediction_length,
                 ctx=self.trainer.ctx,
@@ -329,15 +314,11 @@
                 num_parallel_samples=self.num_parallel_samples,
             )
             return RepresentableBlockPredictor(
-<<<<<<< HEAD
-                input_transform=transformation,
-                prediction_net=prediction_network,
-                batch_size=self.trainer.batch_size,
-=======
+
                 input_transform=transformation + prediction_splitter,
                 prediction_net=prediction_network,
                 batch_size=self.batch_size,
->>>>>>> b9f269f6
+
                 forecast_generator=DistributionForecastGenerator(
                     self.distr_output
                 ),
