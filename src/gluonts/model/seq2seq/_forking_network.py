--- conflicted
+++ resolved
@@ -148,16 +148,11 @@
         loss with shape (FIXME, FIXME)
         """
 
-<<<<<<< HEAD
-        # print(f"past target: {past_target.shape}")
-        # print(f"past_feat_dynamic_real: {past_feat_dynamic_real.shape}")
-        # print(f"future_target: {future_target.shape}")
-=======
         # FIXME: can we factor out a common prefix in the base network?
         feat_static_real = F.zeros(shape=(1,))
         past_feat_dynamic_real = F.zeros(shape=(1,))
         future_feat_dynamic_real = F.zeros(shape=(1,))
->>>>>>> ed847c98
+
 
         enc_output_static, enc_output_dynamic = self.encoder(
             past_target, self.feat_static_real, past_feat_dynamic_real
@@ -274,12 +269,9 @@
         """
 
         # FIXME: can we factor out a common prefix in the base network?
-<<<<<<< HEAD
-=======
         feat_static_real = F.zeros(shape=(1,))
         past_feat_dynamic_real = F.zeros(shape=(1,))
         future_feat_dynamic_real = F.zeros(shape=(1,))
->>>>>>> ed847c98
 
         enc_output_static, enc_output_dynamic = self.encoder(
             past_target, self.feat_static_real, self.past_feat_dynamic_real
