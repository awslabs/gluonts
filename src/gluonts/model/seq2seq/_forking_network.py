# Copyright 2018 Amazon.com, Inc. or its affiliates. All Rights Reserved.
#
# Licensed under the Apache License, Version 2.0 (the "License").
# You may not use this file except in compliance with the License.
# A copy of the License is located at
#
#     http://www.apache.org/licenses/LICENSE-2.0
#
# or in the "license" file accompanying this file. This file is distributed
# on an "AS IS" BASIS, WITHOUT WARRANTIES OR CONDITIONS OF ANY KIND, either
# express or implied. See the License for the specific language governing
# permissions and limitations under the License.

# Third-party imports
import mxnet as mx
from mxnet import gluon

# First-party imports
from gluonts.block.decoder import Seq2SeqDecoder
from gluonts.block.enc2dec import Seq2SeqEnc2Dec
from gluonts.block.encoder import Seq2SeqEncoder
from gluonts.block.quantile_output import QuantileOutput
from gluonts.core.component import validated
from gluonts.model.common import Tensor
from gluonts.support.util import weighted_average


class ForkingSeq2SeqNetworkBase(gluon.HybridBlock):
    """
    Base network for the :class:`ForkingSeq2SeqEstimator`.

    Parameters
    ----------
    encoder: Seq2SeqEncoder
        encoder block
    enc2dec: Seq2SeqEnc2Dec
        encoder to decoder mapping block
    decoder: Seq2SeqDecoder
        decoder block
    quantile_output: QuantileOutput
        quantile output block
    kwargs: dict
        dictionary of Gluon HybridBlock parameters
    """

    @validated()
    def __init__(
        self,
        encoder: Seq2SeqEncoder,
        enc2dec: Seq2SeqEnc2Dec,
        decoder: Seq2SeqDecoder,
        quantile_output: QuantileOutput,
        **kwargs,
    ) -> None:
        super().__init__(**kwargs)

        self.encoder = encoder
        self.enc2dec = enc2dec
        self.decoder = decoder
        self.quantile_output = quantile_output

        with self.name_scope():
            self.quantile_proj = quantile_output.get_quantile_proj()
            self.loss = quantile_output.get_loss()


class ForkingSeq2SeqTrainingNetwork(ForkingSeq2SeqNetworkBase):
    # noinspection PyMethodOverriding
    def hybrid_forward(
        self,
        F,
        past_target: Tensor,
        future_target: Tensor,
        past_observed_values: Tensor,
        future_observed_values: Tensor,
    ) -> Tensor:
        """
        Parameters
        ----------
        F: mx.symbol or mx.ndarray
            Gluon function space
        past_target: Tensor
            shape (num_ts, encoder_length, 1)
        future_target: Tensor
            shape (num_ts, encoder_length, decoder_length)
        past_observed_values: Tensor
            shape (num_ts, encoder_length, 1)
        future_observed_values: Tensor
            shape (num_ts, encoder_length, decoder_length)

        Returns
        -------
        loss with shape (num_ts, decoder_length)
        """

        # FIXME: can we factor out a common prefix in the base network?
<<<<<<< HEAD
        feat_static_real = nd_None
        past_feat_dynamic_real = past_observed_values
        future_feat_dynamic_real = nd_None
=======
        feat_static_real = F.zeros(shape=(1,))
        past_feat_dynamic_real = F.zeros(shape=(1,))
        future_feat_dynamic_real = F.zeros(shape=(1,))
>>>>>>> ed847c98

        enc_output_static, enc_output_dynamic = self.encoder(
            past_target, feat_static_real, past_feat_dynamic_real
        )

        dec_input_static, dec_input_dynamic, _ = self.enc2dec(
            enc_output_static, enc_output_dynamic, future_feat_dynamic_real
        )

        dec_output = self.decoder(dec_input_dynamic, dec_input_static)
        dec_dist_output = self.quantile_proj(dec_output)

        loss = self.loss(future_target, dec_dist_output)
        weighted_loss = weighted_average(
            F=F, x=loss, weights=future_observed_values, axis=1
        )
        return weighted_loss


class ForkingSeq2SeqPredictionNetwork(ForkingSeq2SeqNetworkBase):
    # noinspection PyMethodOverriding
    def hybrid_forward(
        self, F, past_target: Tensor, past_observed_values: Tensor
    ) -> Tensor:
        """
        Parameters
        ----------
        F: mx.symbol or mx.ndarray
            Gluon function space
        past_target: Tensor
            shape (num_ts, encoder_length, 1)
        past_observed_values: Tensor
            shape (num_ts, encoder_length, 1)

        Returns
        -------
        prediction tensor with shape (FIXME, FIXME)
        """

        # FIXME: can we factor out a common prefix in the base network?
<<<<<<< HEAD
        feat_static_real = nd_None
        past_feat_dynamic_real = past_observed_values
        future_feat_dynamic_real = nd_None
=======
        feat_static_real = F.zeros(shape=(1,))
        past_feat_dynamic_real = F.zeros(shape=(1,))
        future_feat_dynamic_real = F.zeros(shape=(1,))
>>>>>>> ed847c98

        enc_output_static, enc_output_dynamic = self.encoder(
            past_target, feat_static_real, past_feat_dynamic_real
        )

        enc_output_static = (
            F.zeros(shape=(1,))
            if enc_output_static is None
            else enc_output_static
        )

        dec_inp_static, dec_inp_dynamic, _ = self.enc2dec(
            enc_output_static, enc_output_dynamic, future_feat_dynamic_real
        )

        dec_output = self.decoder(dec_inp_dynamic, dec_inp_static)
        fcst_output = F.slice_axis(dec_output, axis=1, begin=-1, end=None)
        fcst_output = F.squeeze(fcst_output, axis=1)

        predictions = self.quantile_proj(fcst_output).swapaxes(2, 1)
        return predictions<|MERGE_RESOLUTION|>--- conflicted
+++ resolved
@@ -94,15 +94,10 @@
         """
 
         # FIXME: can we factor out a common prefix in the base network?
-<<<<<<< HEAD
-        feat_static_real = nd_None
+
+        feat_static_real = F.zeros(shape=(1,))
         past_feat_dynamic_real = past_observed_values
-        future_feat_dynamic_real = nd_None
-=======
-        feat_static_real = F.zeros(shape=(1,))
-        past_feat_dynamic_real = F.zeros(shape=(1,))
         future_feat_dynamic_real = F.zeros(shape=(1,))
->>>>>>> ed847c98
 
         enc_output_static, enc_output_dynamic = self.encoder(
             past_target, feat_static_real, past_feat_dynamic_real
@@ -143,15 +138,9 @@
         """
 
         # FIXME: can we factor out a common prefix in the base network?
-<<<<<<< HEAD
-        feat_static_real = nd_None
+        feat_static_real = F.zeros(shape=(1,))
         past_feat_dynamic_real = past_observed_values
-        future_feat_dynamic_real = nd_None
-=======
-        feat_static_real = F.zeros(shape=(1,))
-        past_feat_dynamic_real = F.zeros(shape=(1,))
         future_feat_dynamic_real = F.zeros(shape=(1,))
->>>>>>> ed847c98
 
         enc_output_static, enc_output_dynamic = self.encoder(
             past_target, feat_static_real, past_feat_dynamic_real
