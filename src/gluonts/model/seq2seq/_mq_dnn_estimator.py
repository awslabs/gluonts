# Copyright 2018 Amazon.com, Inc. or its affiliates. All Rights Reserved.
#
# Licensed under the Apache License, Version 2.0 (the "License").
# You may not use this file except in compliance with the License.
# A copy of the License is located at
#
#     http://www.apache.org/licenses/LICENSE-2.0
#
# or in the "license" file accompanying this file. This file is distributed
# on an "AS IS" BASIS, WITHOUT WARRANTIES OR CONDITIONS OF ANY KIND, either
# express or implied. See the License for the specific language governing
# permissions and limitations under the License.

import logging
from distutils.util import strtobool
from typing import List, Optional

import mxnet as mx
import numpy as np

from gluonts.core.component import validated
from gluonts.dataset.stat import calculate_dataset_statistics
from gluonts.model.seq2seq._forking_estimator import ForkingSeq2SeqEstimator
from gluonts.mx.block.decoder import ForkingMLPDecoder
from gluonts.mx.block.encoder import (
    HierarchicalCausalConv1DEncoder,
    RNNEncoder,
)
from gluonts.mx.block.quantile_output import QuantileOutput
from gluonts.mx.distribution import DistributionOutput
from gluonts.mx.trainer import Trainer


class MQCNNEstimator(ForkingSeq2SeqEstimator):
    """
    An :class:`MQDNNEstimator` with a Convolutional Neural Network (CNN) as an
    encoder and a multi-quantile MLP as a decoder. Implements the MQ-CNN Forecaster, proposed in [WTN+17]_.

    Parameters
    ----------
    freq
        Time granularity of the data.
    prediction_length
        Length of the prediction, also known as 'horizon'.
    context_length
        Number of time units that condition the predictions, also known as 'lookback period'.
        (default: 4 * prediction_length)
    use_past_feat_dynamic_real
        Whether to use the ``past_feat_dynamic_real`` field from the data. (default: False)
        Automatically inferred when creating the MQCNNEstimator with the `from_inputs` class method.
    use_feat_dynamic_real
        Whether to use the ``feat_dynamic_real`` field from the data. (default: False)
        Automatically inferred when creating the MQCNNEstimator with the `from_inputs` class method.
    use_feat_static_cat:
        Whether to use the ``feat_static_cat`` field from the data. (default: False)
        Automatically inferred when creating the MQCNNEstimator with the `from_inputs` class method.
    cardinality:
        Number of values of each categorical feature.
        This must be set if ``use_feat_static_cat == True`` (default: None)
        Automatically inferred when creating the MQCNNEstimator with the `from_inputs` class method.
    embedding_dimension:
        Dimension of the embeddings for categorical features. (default: [min(50, (cat+1)//2) for cat in cardinality])
    add_time_feature
        Adds a set of time features. (default: True)
    add_age_feature
        Adds an age feature. (default: False)
        The age feature starts with a small value at the start of the time series and grows over time.
    enable_encoder_dynamic_feature
        Whether the encoder should also be provided with the dynamic features (``age``, ``time``
        and ``feat_dynamic_real`` if enabled respectively). (default: True)
    enable_decoder_dynamic_feature
        Whether the decoder should also be provided with the dynamic features (``age``, ``time``
        and ``feat_dynamic_real`` if enabled respectively). (default: True)
        It makes sense to disable this, if you don't have ``feat_dynamic_real`` for the prediction range.
    seed
        Will set the specified int seed for numpy anc MXNet if specified. (default: None)
    decoder_mlp_dim_seq
        The dimensionalities of the Multi Layer Perceptron layers of the decoder.
        (default: [30])
    channels_seq
        The number of channels (i.e. filters or convolutions) for each layer of the HierarchicalCausalConv1DEncoder.
        More channels usually correspond to better performance and larger network size.
        (default: [30, 30, 30])
    dilation_seq
        The dilation of the convolutions in each layer of the HierarchicalCausalConv1DEncoder.
        Greater numbers correspond to a greater receptive field of the network, which is usually
        better with longer context_length. (Same length as channels_seq) (default: [1, 3, 5])
    kernel_size_seq
        The kernel sizes (i.e. window size) of the convolutions in each layer of the HierarchicalCausalConv1DEncoder.
        (Same length as channels_seq) (default: [7, 3, 3])
    use_residual
        Whether the hierarchical encoder should additionally pass the unaltered
        past target to the decoder. (default: True)
    quantiles
        The list of quantiles that will be optimized for, and predicted by, the model.
        Optimizing for more quantiles than are of direct interest to you can result
        in improved performance due to a regularizing effect.
        (default: [0.1, 0.2, 0.3, 0.4, 0.5, 0.6, 0.7, 0.8, 0.9])
    distr_output
        DistributionOutput to use. Only one between `quantile` and `distr_output`
        can be set. (Default: None)
    trainer
        The GluonTS trainer to use for training. (default: Trainer())
    scaling
        Whether to automatically scale the target values. (default: False if quantile_output is used, True otherwise)
    scaling_decoder_dynamic_feature
        Whether to automatically scale the dynamic features for the decoder. (default: False)
    num_forking
        Decides how much forking to do in the decoder. 1 reduces to seq2seq and enc_len reduces to MQ-CNN.
    max_ts_len
        Returns the length of the longest time series in the dataset to be used in bounding context_length.
    """

    @validated()
    def __init__(
        self,
        freq: str,
        prediction_length: int,
        sampling: bool = True,
        distr_output: DistributionOutput = GaussianOutput(),
        context_length: Optional[int] = None,
        use_past_feat_dynamic_real: bool = False,
        use_feat_dynamic_real: bool = False,
        use_feat_static_cat: bool = False,
        cardinality: List[int] = None,
        embedding_dimension: List[int] = None,
        add_time_feature: bool = True,
        add_age_feature: bool = False,
        enable_encoder_dynamic_feature: bool = True,
        enable_decoder_dynamic_feature: bool = True,
        seed: Optional[int] = None,
        decoder_mlp_dim_seq: Optional[List[int]] = None,
        channels_seq: Optional[List[int]] = None,
        dilation_seq: Optional[List[int]] = None,
        kernel_size_seq: Optional[List[int]] = None,
        use_residual: bool = True,
        quantiles: Optional[List[float]] = None,
        distr_output: Optional[DistributionOutput] = None,
        trainer: Trainer = Trainer(),
        scaling: Optional[bool] = None,
        scaling_decoder_dynamic_feature: bool = False,
        num_forking: Optional[int] = None,
        max_ts_len: Optional[int] = None,
    ) -> None:

        assert (distr_output is None) or (quantiles is None)
        assert (
            prediction_length > 0
        ), f"Invalid prediction length: {prediction_length}."
        assert decoder_mlp_dim_seq is None or all(
            d > 0 for d in decoder_mlp_dim_seq
        ), "Elements of `mlp_hidden_dimension_seq` should be > 0"
        assert channels_seq is None or all(
            d > 0 for d in channels_seq
        ), "Elements of `channels_seq` should be > 0"
        assert dilation_seq is None or all(
            d > 0 for d in dilation_seq
        ), "Elements of `dilation_seq` should be > 0"
        # TODO: add support for kernel size=1
        assert kernel_size_seq is None or all(
            d > 1 for d in kernel_size_seq
        ), "Elements of `kernel_size_seq` should be > 0"
        assert quantiles is None or all(
            0 <= d <= 1 for d in quantiles
        ), "Elements of `quantiles` should be >= 0 and <= 1"

        self.decoder_mlp_dim_seq = (
            decoder_mlp_dim_seq if decoder_mlp_dim_seq is not None else [30]
        )
        self.channels_seq = (
            channels_seq if channels_seq is not None else [30, 30, 30]
        )
        self.dilation_seq = (
            dilation_seq if dilation_seq is not None else [1, 3, 9]
        )
        self.kernel_size_seq = (
            kernel_size_seq if kernel_size_seq is not None else [7, 3, 3]
        )
        self.quantiles = (
            quantiles
            if (quantiles is not None) or (distr_output is not None)
            else [0.1, 0.2, 0.3, 0.4, 0.5, 0.6, 0.7, 0.8, 0.9]
        )

        assert (
            len(self.channels_seq)
            == len(self.dilation_seq)
            == len(self.kernel_size_seq)
        ), (
            f"mismatch CNN configurations: {len(self.channels_seq)} vs. "
            f"{len(self.dilation_seq)} vs. {len(self.kernel_size_seq)}"
        )

        if seed:
            np.random.seed(seed)
            mx.random.seed(seed, trainer.ctx)

        # `use_static_feat` and `use_dynamic_feat` always True because network
        # always receives input; either from the input data or constants
        encoder = HierarchicalCausalConv1DEncoder(
            dilation_seq=self.dilation_seq,
            kernel_size_seq=self.kernel_size_seq,
            channels_seq=self.channels_seq,
            use_residual=use_residual,
            use_static_feat=True,
            use_dynamic_feat=True,
            prefix="encoder_",
        )

        decoder = ForkingMLPDecoder(
            dec_len=prediction_length,
            final_dim=self.decoder_mlp_dim_seq[-1],
            hidden_dimension_sequence=self.decoder_mlp_dim_seq[:-1],
            prefix="decoder_",
        )

<<<<<<< HEAD
        quantile_output = QuantileOutput(self.quantiles)
        self.sampling = sampling
        self.distr_output = distr_output
=======
        quantile_output = (
            QuantileOutput(self.quantiles) if self.quantiles else None
        )
>>>>>>> b9f269f6

        super().__init__(
            encoder=encoder,
            decoder=decoder,
            quantile_output=quantile_output,
            distr_output=distr_output,
            freq=freq,
            prediction_length=prediction_length,
            context_length=context_length,
            use_past_feat_dynamic_real=use_past_feat_dynamic_real,
            use_feat_dynamic_real=use_feat_dynamic_real,
            use_feat_static_cat=use_feat_static_cat,
            enable_encoder_dynamic_feature=enable_encoder_dynamic_feature,
            enable_decoder_dynamic_feature=enable_decoder_dynamic_feature,
            cardinality=cardinality,
            embedding_dimension=embedding_dimension,
            add_time_feature=add_time_feature,
            add_age_feature=add_age_feature,
            trainer=trainer,
            scaling=scaling,
            scaling_decoder_dynamic_feature=scaling_decoder_dynamic_feature,
            num_forking=num_forking,
            max_ts_len=max_ts_len,
        )

    @classmethod
    def derive_auto_fields(cls, train_iter):
        stats = calculate_dataset_statistics(train_iter)

        return {
            "use_past_feat_dynamic_real": stats.num_past_feat_dynamic_real > 0,
            "use_feat_dynamic_real": stats.num_feat_dynamic_real > 0,
            "use_feat_static_cat": bool(stats.feat_static_cat),
            "cardinality": [len(cats) for cats in stats.feat_static_cat],
            "max_ts_len": stats.max_target_length,
        }

    @classmethod
    def from_inputs(cls, train_iter, **params):
        logger = logging.getLogger(__name__)
        logger.info(
            f"gluonts[from_inputs]: User supplied params set to {params}"
        )
        # auto_params usually include `use_feat_dynamic_real`, `use_past_feat_dynamic_real`,
        # `use_feat_static_cat` and `cardinality`
        auto_params = cls.derive_auto_fields(train_iter)

        fields = [
            "use_feat_dynamic_real",
            "use_past_feat_dynamic_real",
            "use_feat_static_cat",
        ]
        # user defined arguments become implications
        for field in fields:
            if field in params.keys():
                is_params_field = (
                    params[field]
                    if type(params[field]) == bool
                    else strtobool(params[field])
                )
                if is_params_field and not auto_params[field]:
                    logger.warning(
                        f"gluonts[from_inputs]: {field} set to False since it is not present in the data."
                    )
                    params[field] = False
                    if field == "use_feat_static_cat":
                        params["cardinality"] = None
                elif (
                    field == "use_feat_static_cat"
                    and not is_params_field
                    and auto_params[field]
                ):
                    params["cardinality"] = None

        # user specified 'params' will take precedence:
        params = {**auto_params, **params}
        logger.info(
            f"gluonts[from_inputs]: use_past_feat_dynamic_real set to "
            f"'{params['use_past_feat_dynamic_real']}', use_feat_dynamic_real set to "
            f"'{params['use_feat_dynamic_real']}', and use_feat_static_cat set to "
            f"'{params['use_feat_static_cat']}' with cardinality of '{params['cardinality']}'"
        )
        return cls.from_hyperparameters(**params)


class MQRNNEstimator(ForkingSeq2SeqEstimator):
    """
    An :class:`MQDNNEstimator` with a Recurrent Neural Network (RNN) as an
    encoder and a multi-quantile MLP as a decoder. Implements the MQ-RNN Forecaster, proposed in [WTN+17]_.
    """

    @validated()
    def __init__(
        self,
        prediction_length: int,
        freq: str,
        context_length: Optional[int] = None,
        decoder_mlp_dim_seq: Optional[List[int]] = None,
        trainer: Trainer = Trainer(),
        quantiles: Optional[List[float]] = None,
        distr_output: Optional[DistributionOutput] = None,
        scaling: Optional[bool] = None,
        scaling_decoder_dynamic_feature: bool = False,
        num_forking: Optional[int] = None,
    ) -> None:

        assert (
            prediction_length > 0
        ), f"Invalid prediction length: {prediction_length}."
        assert decoder_mlp_dim_seq is None or all(
            d > 0 for d in decoder_mlp_dim_seq
        ), "Elements of `mlp_hidden_dimension_seq` should be > 0"
        assert quantiles is None or all(
            0 <= d <= 1 for d in quantiles
        ), "Elements of `quantiles` should be >= 0 and <= 1"

        self.decoder_mlp_dim_seq = (
            decoder_mlp_dim_seq if decoder_mlp_dim_seq is not None else [30]
        )
        self.quantiles = (
            quantiles
            if (quantiles is not None) or (distr_output is not None)
            else [0.1, 0.2, 0.3, 0.4, 0.5, 0.6, 0.7, 0.8, 0.9]
        )

        # `use_static_feat` and `use_dynamic_feat` always True because network
        # always receives input; either from the input data or constants
        encoder = RNNEncoder(
            mode="gru",
            hidden_size=50,
            num_layers=1,
            bidirectional=True,
            prefix="encoder_",
            use_static_feat=True,
            use_dynamic_feat=True,
        )

        decoder = ForkingMLPDecoder(
            dec_len=prediction_length,
            final_dim=self.decoder_mlp_dim_seq[-1],
            hidden_dimension_sequence=self.decoder_mlp_dim_seq[:-1],
            prefix="decoder_",
        )

        quantile_output = (
            QuantileOutput(self.quantiles) if self.quantiles else None
        )

        super().__init__(
            encoder=encoder,
            decoder=decoder,
            quantile_output=quantile_output,
            distr_output=distr_output,
            freq=freq,
            prediction_length=prediction_length,
            context_length=context_length,
            trainer=trainer,
            scaling=scaling,
            scaling_decoder_dynamic_feature=scaling_decoder_dynamic_feature,
            num_forking=num_forking,
        )<|MERGE_RESOLUTION|>--- conflicted
+++ resolved
@@ -214,15 +214,11 @@
             prefix="decoder_",
         )
 
-<<<<<<< HEAD
-        quantile_output = QuantileOutput(self.quantiles)
-        self.sampling = sampling
-        self.distr_output = distr_output
-=======
+
         quantile_output = (
             QuantileOutput(self.quantiles) if self.quantiles else None
         )
->>>>>>> b9f269f6
+
 
         super().__init__(
             encoder=encoder,
