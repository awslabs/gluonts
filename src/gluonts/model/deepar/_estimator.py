--- conflicted
+++ resolved
@@ -11,14 +11,8 @@
 # express or implied. See the License for the specific language governing
 # permissions and limitations under the License.
 
-<<<<<<< HEAD
-# Standard library imports
-import numpy as np
-from typing import List, Optional, Any
-=======
 from functools import partial
 from typing import List, Optional, Callable
->>>>>>> 76fb7461
 
 import numpy as np
 from mxnet.gluon import HybridBlock
@@ -187,9 +181,6 @@
         train_sampler: Optional[InstanceSampler] = None,
         validation_sampler: Optional[InstanceSampler] = None,
         dtype: DType = np.float32,
-<<<<<<< HEAD
-        embedder: Optional[Any] = None,
-=======
         alpha: float = 0.0,
         beta: float = 0.0,
         batch_size: int = 32,
@@ -197,7 +188,6 @@
         minimum_scale: float = 1e-10,
         impute_missing_values: bool = False,
         num_imputation_samples: int = 1,
->>>>>>> 76fb7461
     ) -> None:
         super().__init__(trainer=trainer, batch_size=batch_size, dtype=dtype)
 
@@ -272,7 +262,6 @@
         self.history_length = self.context_length + max(self.lags_seq)
 
         self.num_parallel_samples = num_parallel_samples
-        self.embedder = embedder
 
         self.imputation_method = (
             imputation_method
@@ -452,16 +441,12 @@
             lags_seq=self.lags_seq,
             scaling=self.scaling,
             dtype=self.dtype,
-<<<<<<< HEAD
-            embedder=self.embedder
-=======
             alpha=self.alpha,
             beta=self.beta,
             num_imputation_samples=self.num_imputation_samples,
             default_scale=self.default_scale,
             minimum_scale=self.minimum_scale,
             impute_missing_values=self.impute_missing_values,
->>>>>>> 76fb7461
         )
 
     def create_predictor(
