--- conflicted
+++ resolved
@@ -54,14 +54,9 @@
         Length of the prediction p where given `(y_1, ..., y_t)` the model
         predicts `(y_{t+l+1}, ..., y_{t+l+p})`, where l is `lead_time`
     context_length
-<<<<<<< HEAD
-        The maximum number of steps to unroll the RNN for computing the predictions
-        (Note that it is constraints by the Conv2D output size)
-=======
         The maximum number of steps to unroll the RNN for computing the
         predictions
-        (Note that it is constraints by the Conv1D output size)
->>>>>>> ed06add5
+        (Note that it is constraints by the Conv2D output size)
     num_series
         Number of time-series (covariates)
     skip_size
@@ -69,24 +64,11 @@
     ar_window
         Auto-regressive window size for the linear part
     channels
-<<<<<<< HEAD
         Number of channels for first layer Conv2D
-    kernel_size
-        Kernel size for first layer Conv2D (default: 6)
-    prediction_length
-        Length of the prediction p where given `(y_1, ..., y_t)` the model predicts
-        `(y_{t+1}, ..., y_{t+p})` (default: None)
-    horizon
-        Length of the prediction horizon `h` where given `(y_1, ..., y_t)` the model
-        predicts `y_{t+h}` (default: None)
-        Cannot use both `prediction_length` and `horizon` at the same time
-=======
-        Number of channels for first layer Conv1D
     lead_time
         Lead time (default: 0)
     kernel_size
-        Kernel size for first layer Conv1D (default: 6)
->>>>>>> ed06add5
+        Kernel size for first layer Conv2D (default: 6)
     trainer
         Trainer object to be used (default: Trainer())
     dropout_rate
@@ -176,14 +158,9 @@
                     train_sampler=ExpectedNumInstanceSampler(num_instances=1),
                     time_series_fields=[FieldName.OBSERVED_VALUES],
                     past_length=self.context_length,
-<<<<<<< HEAD
-                    future_length=self.future_length,
-                    output_NTC=False,  # output NCT for first layer conv2d
-=======
                     future_length=self.prediction_length,
                     lead_time=self.lead_time,
                     output_NTC=False,  # output NCT for first layer conv1d
->>>>>>> ed06add5
                 ),
             ]
         )
