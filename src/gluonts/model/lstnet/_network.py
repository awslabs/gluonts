--- conflicted
+++ resolved
@@ -307,20 +307,8 @@
             Loss values of shape (batch_size,)
         """
 
-<<<<<<< HEAD
-        ret, scale = super().hybrid_forward(
-            F, past_target, past_observed_values
-        )
-        if self.horizon:
-            # get the last time horizon
-            future_target = F.slice_axis(
-                future_target, axis=2, begin=-1, end=None
-            )
-        loss = self.loss_fn(ret * scale, future_target)
-=======
-        pred = super().hybrid_forward(F, past_target, past_observed_values)
-        loss = self.loss_fn(pred, future_target)
->>>>>>> ed06add5
+        pred, scale = super().hybrid_forward(F, past_target, past_observed_values)
+        loss = self.loss_fn(pred*scale, future_target)
         return loss
 
 
@@ -346,14 +334,6 @@
             Predicted samples of shape (batch_size, num_samples, prediction_length, num_series)
         """
 
-<<<<<<< HEAD
-        ret, scale = super().hybrid_forward(
-            F, past_target, past_observed_values
-        )
+        ret, scale = super().hybrid_forward(F, past_target, past_observed_values)
         ret = F.swapaxes(ret * scale, 1, 2)
-        return ret.expand_dims(axis=1)
-=======
-        ret = super().hybrid_forward(F, past_target, past_observed_values)
-        ret = F.swapaxes(ret, 1, 2)
-        return ret.expand_dims(axis=1)  # add the "sample" axis
->>>>>>> ed06add5
+        return ret.expand_dims(axis=1)  # add the "sample" axis