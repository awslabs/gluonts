--- conflicted
+++ resolved
@@ -56,13 +56,10 @@
         self.num_cat = len(cardinality)
         self.scaling = scaling
 
-<<<<<<< HEAD
         assert len(cardinality) == len(
             embedding_dimension
         ), "embedding_dimension should be a list with the same size as cardinality"
-=======
         self.univariate = self.issm.output_dim() == 1
->>>>>>> 5d141f62
 
         with self.name_scope():
             self.prior_mean_model = mx.gluon.nn.Dense(
