# Copyright 2018 Amazon.com, Inc. or its affiliates. All Rights Reserved.
#
# Licensed under the Apache License, Version 2.0 (the "License").
# You may not use this file except in compliance with the License.
# A copy of the License is located at
#
#     http://www.apache.org/licenses/LICENSE-2.0
#
# or in the "license" file accompanying this file. This file is distributed
# on an "AS IS" BASIS, WITHOUT WARRANTIES OR CONDITIONS OF ANY KIND, either
# express or implied. See the License for the specific language governing
# permissions and limitations under the License.

from typing import List, Optional, Tuple

import numpy as np

from gluonts.core.component import DType, validated
<<<<<<< HEAD
from gluonts.model.common import Tensor
from gluonts.support.util import make_nd_diag
=======
from gluonts.mx import Tensor
>>>>>>> 1b6c3a2e

from .distribution import Distribution, _sample_multiple, getF
from .distribution_output import DistributionOutput


class Dirichlet(Distribution):
    r"""
    Dirichlet distribution, specified by the concentration vector alpha of length d.
    https://en.wikipedia.org/wiki/Dirichlet_distribution

    The Dirichlet distribution is defined on the open (d-1)-simplex, which means that
    a sample (or observation) x = (x_0,..., x_{d-1}) must satisfy:

    sum_k x_k = 1 and for all k, x_k > 0.

    Parameters
    ----------
    alpha
        concentration vector, of shape (..., d)

    F
        A module that can either refer to the Symbol API or the NDArray
        API in MXNet
    """

    is_reparameterizable = False

    @validated()
    def __init__(self, alpha: Tensor, float_type: DType = np.float32) -> None:
        self.alpha = alpha
        self.float_type = float_type

    @property
    def F(self):
        return getF(self.alpha)

    @property
    def args(self) -> List:
        return [self.alpha]

    @property
    def batch_shape(self) -> Tuple:
        return self.alpha.shape[:-1]

    @property
    def event_shape(self) -> Tuple:
        return self.alpha.shape[-1:]

    @property
    def event_dim(self) -> int:
        return 1

    def log_prob(self, x: Tensor) -> Tensor:
        F = self.F

        # Normalize observations in case of mean_scaling
        sum_x = F.sum(x, axis=-1).expand_dims(axis=-1)
        x = F.broadcast_div(x, sum_x)

        alpha = self.alpha

        sum_alpha = F.sum(alpha, axis=-1)
        log_beta = F.sum(F.gammaln(alpha), axis=-1) - F.gammaln(sum_alpha)

        l_x = F.sum((alpha - 1) * F.log(x), axis=-1)
        ll = l_x - log_beta
        return ll

    @property
    def mean(self) -> Tensor:
        F = self.F
        alpha = self.alpha

        sum_alpha = F.sum(alpha, axis=-1)
        return F.broadcast_div(alpha, sum_alpha.expand_dims(axis=-1))

    @property
    def variance(self) -> Tensor:
        F = self.F
        alpha = self.alpha
        d = int(F.ones_like(self.alpha).sum(axis=-1).max().asscalar())

        scale = F.sqrt(F.sum(alpha, axis=-1) + 1).expand_dims(axis=-1)
        scaled_alpha = F.broadcast_div(self.mean, scale)

        cross = F.linalg_gemm2(
            scaled_alpha.expand_dims(axis=-1),
            scaled_alpha.expand_dims(axis=-1),
            transpose_b=True,
        )

        diagonal = make_nd_diag(F, F.broadcast_div(scaled_alpha, scale), d)

        return diagonal - cross

    def sample(
        self, num_samples: Optional[int] = None, dtype=np.float32
    ) -> Tensor:
        def s(alpha: Tensor) -> Tensor:
            F = getF(alpha)
            samples_gamma = F.sample_gamma(
                alpha=alpha, beta=F.ones_like(alpha), dtype=dtype
            )
            sum_gamma = F.sum(samples_gamma, axis=-1, keepdims=True)
            samples_s = F.broadcast_div(samples_gamma, sum_gamma)

            return samples_s

        samples = _sample_multiple(
            s, alpha=self.alpha, num_samples=num_samples
        )

        return samples


class DirichletOutput(DistributionOutput):
    @validated()
    def __init__(self, dim: int) -> None:
        super().__init__(self)
        assert dim > 1, "Dimension should be larger than one."
        self.args_dim = {"alpha": dim}
        self.distr_cls = Dirichlet
        self.dim = dim
        self.mask = None

    def distribution(self, distr_args, loc=None, scale=None) -> Distribution:
        distr = Dirichlet(distr_args)
        return distr

    def domain_map(self, F, alpha_vector):
        # apply softplus to the elements of alpha vector
        alpha = F.Activation(alpha_vector, act_type="softrelu")
        return alpha

    @property
    def event_shape(self) -> Tuple:
        return (self.dim,)<|MERGE_RESOLUTION|>--- conflicted
+++ resolved
@@ -16,12 +16,8 @@
 import numpy as np
 
 from gluonts.core.component import DType, validated
-<<<<<<< HEAD
-from gluonts.model.common import Tensor
-from gluonts.support.util import make_nd_diag
-=======
 from gluonts.mx import Tensor
->>>>>>> 1b6c3a2e
+from gluonts.mx.util import make_nd_diag
 
 from .distribution import Distribution, _sample_multiple, getF
 from .distribution_output import DistributionOutput
