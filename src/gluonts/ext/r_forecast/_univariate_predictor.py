# Copyright 2018 Amazon.com, Inc. or its affiliates. All Rights Reserved.
#
# Licensed under the Apache License, Version 2.0 (the "License").
# You may not use this file except in compliance with the License.
# A copy of the License is located at
#
#     http://www.apache.org/licenses/LICENSE-2.0
#
# or in the "license" file accompanying this file. This file is distributed
# on an "AS IS" BASIS, WITHOUT WARRANTIES OR CONDITIONS OF ANY KIND, either
# express or implied. See the License for the specific language governing
# permissions and limitations under the License.

from typing import Dict, Optional, Any

import numpy as np
import pandas as pd

from gluonts.core.component import validated
from gluonts.model.forecast import QuantileForecast

from . import RBasePredictor
from .util import (
    unlist,
    quantile_to_interval_level,
    interval_to_quantile_level,
)

UNIVARIATE_QUANTILE_FORECAST_METHODS = [
    "arima",
    "ets",
    "tbats",
    "thetaf",
    "stlar",
    "fourier.arima",
    "fourier.arima.xreg",
]
UNIVARIATE_POINT_FORECAST_METHODS = ["croston", "mlp"]
SUPPORTED_UNIVARIATE_METHODS = (
    UNIVARIATE_QUANTILE_FORECAST_METHODS + UNIVARIATE_POINT_FORECAST_METHODS
)


class RForecastPredictor(RBasePredictor):
    """
    Wrapper for calling the `R forecast package.

    <http://pkg.robjhyndman.com/forecast/>`_.

    In order to use it you need to install R and rpy2. You also need the R `forecast` package which
    can be installed by running:

        R -e 'install.packages(c("forecast", "nnfor"), repos="https://cloud.r-project.org")' # noqa

    Parameters
    ----------
    freq
        The granularity of the time series (e.g. '1H')
    prediction_length
        Number of time points to be predicted.
    method_name
        The method from rforecast to be used one of
        "ets", "arima", "tbats", "croston", "mlp", "thetaf".
    period
        The period to be used (this is called `frequency` in the R forecast
        package), result to a tentative reasonable default if not specified
        (for instance 24 for hourly freq '1H')
    trunc_length
        Maximum history length to feed to the model (some models become slow
        with very long series).
    params
        Parameters to be used when calling the forecast method default.
        For `output_type`, 'mean' and `quantiles` are supported (depending
        on the underlying R method).
    """

    @validated()
    def __init__(
        self,
        freq: str,
        prediction_length: int,
        method_name: str = "ets",
        period: Optional[int] = None,
        trunc_length: Optional[int] = None,
        save_info: bool = False,
        params: Dict = dict(),
    ) -> None:
        super().__init__(
            freq=freq,
            prediction_length=prediction_length,
            period=period,
            trunc_length=trunc_length,
            save_info=save_info,
            r_file_prefix="univariate",
        )
        assert method_name in SUPPORTED_UNIVARIATE_METHODS, (
            f"method {method_name} is not supported please "
            f"use one of {SUPPORTED_UNIVARIATE_METHODS}"
        )

        self.method_name = method_name
        self._r_method = self._robjects.r[method_name]

        self.params: Dict[str, Any] = {
            "prediction_length": self.prediction_length,
            "frequency": self.period,
        }

        if self.method_name in UNIVARIATE_POINT_FORECAST_METHODS:
            self.params["output_types"] = ["mean"]
        elif self.method_name in UNIVARIATE_QUANTILE_FORECAST_METHODS:
            self.params["output_types"] = ["mean", "quantiles"]
            self.params["intervals"] = list(range(0, 100, 10))

        if "quantiles" in params:
            assert (
                "intervals" not in params
            ), "Cannot specify both 'quantiles' and 'intervals'."
            intervals_info = [
                quantile_to_interval_level(ql) for ql in params["quantiles"]
            ]
            params["intervals"] = sorted(
                set([level for level, _ in intervals_info])
            )
            params.pop("quantiles")

        self.params.update(params)

        # Always ask for the mean prediction to be given,
        # since QuantileForecast will otherwise impute it
        # using the median, which is undesired.
        if "mean" not in self.params["output_types"]:
            self.params["output_types"].append("mean")

    def _get_r_forecast(self, data: Dict) -> Dict:
        make_ts = self._stats_pkg.ts
        r_params = self._robjects.vectors.ListVector(self.params)
        vec = self._robjects.FloatVector(data["target"])
        ts = make_ts(vec, frequency=self.period)

        if (
            "feat_dynamic_real" in data
            and self.method_name == "fourier.arima.xreg"
        ):
            import rpy2.robjects.numpy2ri

            rpy2.robjects.numpy2ri.activate()
<<<<<<< HEAD
=======

>>>>>>> f0f2266d
            data["feat_dynamic_real"] = np.transpose(data["feat_dynamic_real"])
            nrow, ncol = data["feat_dynamic_real"].shape
            xreg_in = self._robjects.r.matrix(
                data["feat_dynamic_real"][: -self.prediction_length],
                nrow=nrow - self.prediction_length,
                ncol=ncol,
            )
            xreg_out = self._robjects.r.matrix(
                data["feat_dynamic_real"][-self.prediction_length :],
                nrow=self.prediction_length,
                ncol=ncol,
            )
            forecast = self._r_method(ts, r_params, xreg_in, xreg_out)
        else:
            forecast = self._r_method(ts, r_params)

        forecast_dict = dict(zip(forecast.names, map(unlist, list(forecast))))

        if "quantiles" in self.params["output_types"]:
            upper_quantiles = [
                str(interval_to_quantile_level(interval, side="upper"))
                for interval in self.params["intervals"]
            ]

            lower_quantiles = [
                str(interval_to_quantile_level(interval, side="lower"))
                for interval in self.params["intervals"]
            ]

            forecast_dict["quantiles"] = dict(
                zip(
                    lower_quantiles + upper_quantiles,
                    forecast_dict["lower_quantiles"]
                    + forecast_dict["upper_quantiles"],
                )
            )

        return forecast_dict

    def _preprocess_data(self, data: Dict) -> Dict:
        if self.trunc_length:
            shift_by = max(data["target"].shape[0] - self.trunc_length, 0)
            data["start"] = data["start"] + shift_by
            data["target"] = data["target"][-self.trunc_length :]
        return data

    def _warning_message(self) -> None:
        if self.method_name in UNIVARIATE_POINT_FORECAST_METHODS:
            print(
                "Overriding `output_types` to `mean` since"
                f" {self.method_name} is a point forecast method."
            )
        elif self.method_name in UNIVARIATE_QUANTILE_FORECAST_METHODS:
            print(
                "Overriding `output_types` to `quantiles` since "
                f"{self.method_name} is a quantile forecast method."
            )

    def _forecast_dict_to_obj(
        self,
        forecast_dict: Dict,
        forecast_start_date: pd.Timestamp,
        item_id: Optional[str],
        info: Optional[Dict],
    ) -> QuantileForecast:
        stats_dict = {"mean": forecast_dict["mean"]}

        if "quantiles" in forecast_dict:
            stats_dict.update(forecast_dict["quantiles"])

        forecast_arrays = np.array(list(stats_dict.values()))

        assert forecast_arrays.shape[1] == self.prediction_length

        return QuantileForecast(
            forecast_arrays=forecast_arrays,
            forecast_keys=list(stats_dict.keys()),
            start_date=forecast_start_date,
            item_id=item_id,
            info=info,
        )<|MERGE_RESOLUTION|>--- conflicted
+++ resolved
@@ -145,10 +145,6 @@
             import rpy2.robjects.numpy2ri
 
             rpy2.robjects.numpy2ri.activate()
-<<<<<<< HEAD
-=======
-
->>>>>>> f0f2266d
             data["feat_dynamic_real"] = np.transpose(data["feat_dynamic_real"])
             nrow, ncol = data["feat_dynamic_real"].shape
             xreg_in = self._robjects.r.matrix(
