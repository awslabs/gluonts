# Copyright 2018 Amazon.com, Inc. or its affiliates. All Rights Reserved.
#
# Licensed under the Apache License, Version 2.0 (the "License").
# You may not use this file except in compliance with the License.
# A copy of the License is located at
#
#     http://www.apache.org/licenses/LICENSE-2.0
#
# or in the "license" file accompanying this file. This file is distributed
# on an "AS IS" BASIS, WITHOUT WARRANTIES OR CONDITIONS OF ANY KIND, either
# express or implied. See the License for the specific language governing
# permissions and limitations under the License.

from typing import List, Optional, Iterable, Dict, Any

import torch
from torch.utils.data import DataLoader

from gluonts.core.component import validated
from gluonts.dataset.common import Dataset
from gluonts.dataset.field_names import FieldName
from gluonts.itertools import Cyclic, PseudoShuffled, IterableSlice
from gluonts.time_feature import (
    TimeFeature,
    time_features_from_frequency_str,
)
from gluonts.torch.modules.loss import DistributionLoss, NegativeLogLikelihood
from gluonts.transform import (
    Transformation,
    Chain,
    RemoveFields,
    SetField,
    AsNumpyArray,
    AddObservedValuesIndicator,
    AddTimeFeatures,
    AddAgeFeature,
    VstackFeatures,
    InstanceSplitter,
    ValidationSplitSampler,
    TestSplitSampler,
    ExpectedNumInstanceSampler,
    SelectFields,
)
from gluonts.torch.util import (
    IterableDataset,
)
from gluonts.torch.model.estimator import PyTorchLightningEstimator
from gluonts.torch.model.predictor import PyTorchPredictor
from gluonts.torch.distributions import (
    DistributionOutput,
    StudentTOutput,
)
from gluonts.transform.sampler import InstanceSampler

from .module import DeepARModel
from .lightning_module import DeepARLightningModule

PREDICTION_INPUT_NAMES = [
    "feat_static_cat",
    "feat_static_real",
    "past_time_feat",
    "past_target",
    "past_observed_values",
    "future_time_feat",
]

TRAINING_INPUT_NAMES = PREDICTION_INPUT_NAMES + [
    "future_target",
    "future_observed_values",
]


class DeepAREstimator(PyTorchLightningEstimator):
    """
    Estimator class to train a DeepAR model, as described in [SFG17]_.

    This class is uses the model defined in ``DeepARModel``, and wraps it
    into a ``DeepARLightningModule`` for training purposes: training is
    performed using PyTorch Lightning's ``pl.Trainer`` class.

    *Note:* the code of this model is unrelated to the implementation behind
    `SageMaker's DeepAR Forecasting Algorithm
    <https://docs.aws.amazon.com/sagemaker/latest/dg/deepar.html>`_.

    Parameters
    ----------
    freq
        Frequency of the data to train on and predict.
    prediction_length
        Length of the prediction horizon.
    context_length
        Number of steps to unroll the RNN for before computing predictions
        (default: None, in which case context_length = prediction_length).
    num_layers
        Number of RNN layers (default: 2).
    hidden_size
        Number of RNN cells for each layer (default: 40).
    lr
        Learning rate (default: ``1e-3``).
    weight_decay
        Weight decay regularization parameter (default: ``1e-8``).
    dropout_rate
        Dropout regularization parameter (default: 0.1).
    patience
        Patience parameter for learning rate scheduler.
    num_feat_dynamic_real
        Number of dynamic real features in the data (default: 0).
    num_feat_static_real
        Number of static real features in the data (default: 0).
    num_feat_static_cat
        Number of static categorical features in the data (default: 0).
    cardinality
        Number of values of each categorical feature.
        This must be set if ``num_feat_static_cat > 0`` (default: None).
    embedding_dimension
        Dimension of the embeddings for categorical features
        (default: ``[min(50, (cat+1)//2) for cat in cardinality]``).
    distr_output
        Distribution to use to evaluate observations and sample predictions
        (default: StudentTOutput()).
    loss
        Loss to be optimized during training
        (default: ``NegativeLogLikelihood()``).
    scaling
        Whether to automatically scale the target values (default: true).
    lags_seq
        Indices of the lagged target values to use as inputs of the RNN
        (default: None, in which case these are automatically determined
        based on freq).
    time_features
        List of time features, from :py:mod:`gluonts.time_feature`, to use as
        inputs of the RNN in addition to the provided data (default: None,
        in which case these are automatically determined based on freq).
    num_parallel_samples
        Number of samples per time series to that the resulting predictor
        should produce (default: 100).
    batch_size
        The size of the batches to be used for training (default: 32).
    num_batches_per_epoch
        Number of batches to be processed in each training epoch
        (default: 50).
    trainer_kwargs
        Additional arguments to provide to ``pl.Trainer`` for construction.
    train_sampler
        Controls the sampling of windows during training.
    validation_sampler
        Controls the sampling of windows during validation.
    """

    @validated()
    def __init__(
        self,
        freq: str,
        prediction_length: int,
        context_length: Optional[int] = None,
        num_layers: int = 2,
        hidden_size: int = 40,
        lr: float = 1e-3,
        weight_decay: float = 1e-8,
        dropout_rate: float = 0.1,
        patience: int = 10,
        num_feat_dynamic_real: int = 0,
        num_feat_static_cat: int = 0,
        num_feat_static_real: int = 0,
        cardinality: Optional[List[int]] = None,
        embedding_dimension: Optional[List[int]] = None,
        distr_output: DistributionOutput = StudentTOutput(),
        loss: DistributionLoss = NegativeLogLikelihood(),
        scaling: bool = True,
        lags_seq: Optional[List[int]] = None,
        time_features: Optional[List[TimeFeature]] = None,
        num_parallel_samples: int = 100,
        batch_size: int = 32,
        num_batches_per_epoch: int = 50,
        trainer_kwargs: Optional[Dict[str, Any]] = None,
        train_sampler: Optional[InstanceSampler] = None,
        validation_sampler: Optional[InstanceSampler] = None,
    ) -> None:
        default_trainer_kwargs = {
            "max_epochs": 100,
            "gradient_clip_val": 10.0,
        }
        if trainer_kwargs is not None:
            default_trainer_kwargs.update(trainer_kwargs)
        super().__init__(trainer_kwargs=default_trainer_kwargs)

        self.freq = freq
        self.context_length = (
            context_length if context_length is not None else prediction_length
        )
        self.prediction_length = prediction_length
        self.patience = patience
        self.distr_output = distr_output
        self.loss = loss
        self.num_layers = num_layers
        self.hidden_size = hidden_size
        self.lr = lr
        self.weight_decay = weight_decay
        self.dropout_rate = dropout_rate
        self.num_feat_dynamic_real = num_feat_dynamic_real
        self.num_feat_static_cat = num_feat_static_cat
        self.num_feat_static_real = num_feat_static_real
        self.cardinality = (
            cardinality if cardinality and num_feat_static_cat > 0 else [1]
        )
        self.embedding_dimension = embedding_dimension
        self.scaling = scaling
        self.lags_seq = lags_seq
        self.time_features = (
            time_features
            if time_features is not None
            else time_features_from_frequency_str(self.freq)
        )

        self.num_parallel_samples = num_parallel_samples
        self.batch_size = batch_size
        self.num_batches_per_epoch = num_batches_per_epoch

        self.train_sampler = train_sampler or ExpectedNumInstanceSampler(
            num_instances=1.0, min_future=prediction_length
        )
        self.validation_sampler = validation_sampler or ValidationSplitSampler(
            min_future=prediction_length
        )

    def create_transformation(self) -> Transformation:
        remove_field_names = []
        if self.num_feat_static_real == 0:
            remove_field_names.append(FieldName.FEAT_STATIC_REAL)
        if self.num_feat_dynamic_real == 0:
            remove_field_names.append(FieldName.FEAT_DYNAMIC_REAL)

        return Chain(
            [RemoveFields(field_names=remove_field_names)]
            + (
                [SetField(output_field=FieldName.FEAT_STATIC_CAT, value=[0])]
                if not self.num_feat_static_cat > 0
                else []
            )
            + (
                [
                    SetField(
                        output_field=FieldName.FEAT_STATIC_REAL, value=[0.0]
                    )
                ]
                if not self.num_feat_static_real > 0
                else []
            )
            + [
                AsNumpyArray(
                    field=FieldName.FEAT_STATIC_CAT,
                    expected_ndim=1,
                    dtype=int,
                ),
                AsNumpyArray(
                    field=FieldName.FEAT_STATIC_REAL,
                    expected_ndim=1,
                ),
                AsNumpyArray(
                    field=FieldName.TARGET,
                    # in the following line, we add 1 for the time dimension
                    expected_ndim=1 + len(self.distr_output.event_shape),
                ),
                AddObservedValuesIndicator(
                    target_field=FieldName.TARGET,
                    output_field=FieldName.OBSERVED_VALUES,
                ),
                AddTimeFeatures(
                    start_field=FieldName.START,
                    target_field=FieldName.TARGET,
                    output_field=FieldName.FEAT_TIME,
                    time_features=self.time_features,
                    pred_length=self.prediction_length,
                ),
                AddAgeFeature(
                    target_field=FieldName.TARGET,
                    output_field=FieldName.FEAT_AGE,
                    pred_length=self.prediction_length,
                    log_scale=True,
                ),
                VstackFeatures(
                    output_field=FieldName.FEAT_TIME,
                    input_fields=[FieldName.FEAT_TIME, FieldName.FEAT_AGE]
                    + (
                        [FieldName.FEAT_DYNAMIC_REAL]
                        if self.num_feat_dynamic_real > 0
                        else []
                    ),
                ),
            ]
        )

    def _create_instance_splitter(
        self, module: DeepARLightningModule, mode: str
    ):
        assert mode in ["training", "validation", "test"]

        instance_sampler = {
            "training": self.train_sampler,
            "validation": self.validation_sampler,
            "test": TestSplitSampler(),
        }[mode]

        return InstanceSplitter(
            target_field=FieldName.TARGET,
            is_pad_field=FieldName.IS_PAD,
            start_field=FieldName.START,
            forecast_start_field=FieldName.FORECAST_START,
            instance_sampler=instance_sampler,
            past_length=module.model._past_length,
            future_length=self.prediction_length,
            time_series_fields=[
                FieldName.FEAT_TIME,
                FieldName.OBSERVED_VALUES,
            ],
            dummy_value=self.distr_output.value_in_support,
        )

    def create_training_data_loader(
        self,
        data: Dataset,
        module: DeepARLightningModule,
        shuffle_buffer_length: Optional[int] = None,
        **kwargs,
    ) -> Iterable:
        transformation = self._create_instance_splitter(
            module, "training"
        ) + SelectFields(TRAINING_INPUT_NAMES)

        training_instances = transformation.apply(
            Cyclic(data)
            if shuffle_buffer_length is None
            else PseudoShuffled(
                Cyclic(data), shuffle_buffer_length=shuffle_buffer_length
            )
        )

        return IterableSlice(
            iter(
                DataLoader(
                    IterableDataset(training_instances),
                    batch_size=self.batch_size,
                    **kwargs,
                )
            ),
            self.num_batches_per_epoch,
        )

    def create_validation_data_loader(
        self,
        data: Dataset,
        module: DeepARLightningModule,
        **kwargs,
    ) -> Iterable:
        transformation = self._create_instance_splitter(
            module, "validation"
        ) + SelectFields(TRAINING_INPUT_NAMES)

        validation_instances = transformation.apply(data)

        return DataLoader(
            IterableDataset(validation_instances),
            batch_size=self.batch_size,
            **kwargs,
        )

    def create_lightning_module(self) -> DeepARLightningModule:
        model = DeepARModel(
            freq=self.freq,
            context_length=self.context_length,
            prediction_length=self.prediction_length,
            num_feat_dynamic_real=(
                1 + self.num_feat_dynamic_real + len(self.time_features)
            ),
            num_feat_static_real=max(1, self.num_feat_static_real),
            num_feat_static_cat=max(1, self.num_feat_static_cat),
            cardinality=self.cardinality,
            embedding_dimension=self.embedding_dimension,
            num_layers=self.num_layers,
            hidden_size=self.hidden_size,
            distr_output=self.distr_output,
            dropout_rate=self.dropout_rate,
            lags_seq=self.lags_seq,
            scaling=self.scaling,
            num_parallel_samples=self.num_parallel_samples,
        )

        return DeepARLightningModule(
            model=model,
            loss=self.loss,
<<<<<<< HEAD
            patience=self.patience,
=======
            lr=self.lr,
            weight_decay=self.weight_decay,
>>>>>>> c47ac9a0
        )

    def create_predictor(
        self,
        transformation: Transformation,
        module: DeepARLightningModule,
    ) -> PyTorchPredictor:
        prediction_splitter = self._create_instance_splitter(module, "test")

        return PyTorchPredictor(
            input_transform=transformation + prediction_splitter,
            input_names=PREDICTION_INPUT_NAMES,
            prediction_net=module.model,
            batch_size=self.batch_size,
            prediction_length=self.prediction_length,
            device=torch.device(
                "cuda" if torch.cuda.is_available() else "cpu"
            ),
        )<|MERGE_RESOLUTION|>--- conflicted
+++ resolved
@@ -388,12 +388,9 @@
         return DeepARLightningModule(
             model=model,
             loss=self.loss,
-<<<<<<< HEAD
-            patience=self.patience,
-=======
             lr=self.lr,
             weight_decay=self.weight_decay,
->>>>>>> c47ac9a0
+            patience=self.patience,
         )
 
     def create_predictor(
