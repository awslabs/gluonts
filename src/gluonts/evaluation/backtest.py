--- conflicted
+++ resolved
@@ -72,22 +72,14 @@
     ) -> Iterator[DataEntry]:
         for data_entry in data_iterator:
             data = data_entry.copy()
-<<<<<<< HEAD
             if FieldName.INDEX in data:
                 index = data[FieldName.INDEX]
             else:
-                index = pd.date_range(
+                index = pd.period_range(
                     start=data[FieldName.START],
                     freq=freq,
                     periods=data[FieldName.TARGET].shape[-1],
                 )
-=======
-            index = pd.period_range(
-                start=data[FieldName.START],
-                freq=freq,
-                periods=data[FieldName.TARGET].shape[-1],
-            )
->>>>>>> ce1932d1
             data["ts"] = pd.DataFrame(
                 index=index, data=data[FieldName.TARGET].transpose()
             )
