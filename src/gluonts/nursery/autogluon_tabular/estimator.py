# Copyright 2018 Amazon.com, Inc. or its affiliates. All Rights Reserved.
#
# Licensed under the Apache License, Version 2.0 (the "License").
# You may not use this file except in compliance with the License.
# A copy of the License is located at
#
#     http://www.apache.org/licenses/LICENSE-2.0
#
# or in the "license" file accompanying this file. This file is distributed
# on an "AS IS" BASIS, WITHOUT WARRANTIES OR CONDITIONS OF ANY KIND, either
# express or implied. See the License for the specific language governing
# permissions and limitations under the License.
import logging
from typing import Callable, Optional, List, Tuple
import pandas as pd
from autogluon.tabular import TabularPredictor as AutogluonTabularPredictor

from gluonts.core.component import validated
from gluonts.dataset.common import Dataset
from gluonts.dataset.util import to_pandas
from gluonts.model.estimator import Estimator
from gluonts.time_feature import (
    TimeFeature,
    get_lags_for_frequency,
    time_features_from_frequency_str,
)

from .predictor import (
    TabularPredictor,
    mean_abs_scaling,
    get_features_dataframe,
)

logger = logging.getLogger(__name__)


class TabularEstimator(Estimator):
    """An estimator that trains an Autogluon Tabular model for time series
    forecasting.

    Additional keyword arguments to the constructor, other than the ones documented
    below, will be passed on to Autogluon Tabular's ``fit`` method used for training
    the model.

    Parameters
    ----------
    freq
        Frequency of the data to handle
    prediction_length
        Prediction length
    lag_indices
        List of indices of the lagged observations to use as features. If
        None, this will be set automatically based on the frequency.
    time_features
        List of time features to be used. If None, this will be set automatically
        based on the frequency.
    scaling
        Function to be used to scale time series. This should take a pd.Series object
        as input, and return a scaled pd.Series and the scale (float). By default,
        this divides a series by the mean of its absolute value.
    batch_size
        Batch size of the resulting predictor; this is just used at prediction
        time, and does not affect training in any way.
    disable_auto_regression
        Whether to forecefully disable auto-regression in the model. If ``True``,
        this will remove any lag index which is smaller than ``prediction_length``.
        This will make predictions more efficient, but may impact their accuracy.
<<<<<<< HEAD
    quantiles_to_predict
        Whether to forecast in quantile way. If assigned with quantile values,
        this will train model using quantile prediction model. If None, then the model
        will be trained in a regular way.
=======
    quantile
        Whether to forecast in quantile way. If ``True``, this will train model
        using quantile prediction model. Currently it only serves non-auto regression
        case.
    quantiles_topredict
        if using quantile,  quantiles_topredict is quantile value you want to train
        the prediction model with.
>>>>>>> c3c935c8
    """

    @validated()
    def __init__(
        self,
        freq: str,
        prediction_length: int,
        lag_indices: Optional[List[int]] = None,
        time_features: Optional[List[TimeFeature]] = None,
        scaling: Callable[
            [pd.Series], Tuple[pd.Series, float]
        ] = mean_abs_scaling,
        batch_size: Optional[int] = 32,
        disable_auto_regression: bool = False,
        last_k_for_val: Optional[int] = None,
<<<<<<< HEAD
        quantiles_to_predict=None,
=======
        quantile=False,
        quantiles_topredict=[0.1, 0.5, 0.9],
>>>>>>> c3c935c8
        eval_metric: str = "mean_absolute_error",
        **kwargs,
    ) -> None:
        super().__init__()

        self.freq = freq
        self.prediction_length = prediction_length
        self.lag_indices = (
            lag_indices
            if lag_indices is not None
            else get_lags_for_frequency(self.freq)
        )
        self.time_features = (
            time_features
            if time_features is not None
            else time_features_from_frequency_str(self.freq)
        )
        self.batch_size = batch_size
        self.disable_auto_regression = disable_auto_regression
        self.scaling = scaling
        self.last_k_for_val = last_k_for_val
        self.eval_metric = eval_metric

<<<<<<< HEAD
        self.quantiles_to_predict = quantiles_to_predict
=======
        self.quantile = quantile
        if self.quantile:
            self.quantiles_topredict = quantiles_topredict
>>>>>>> c3c935c8

        if self.disable_auto_regression:
            self.lag_indices = [
                lag_idx
                for lag_idx in self.lag_indices
                if lag_idx >= self.prediction_length
            ]

        default_kwargs = {
            "time_limit": 60,
            # "excluded_model_types": ["KNN", "XT", "RF"],
            "presets": [
                "high_quality_fast_inference_only_refit",
                "optimize_for_deployment",
            ],
            "auto_stack": True,
        }
        self.kwargs = {**default_kwargs, **kwargs}

    def train(
        self,
        training_data: Dataset,
        validation_data: Optional[Dataset] = None,
    ) -> TabularPredictor:

        kwargs_override = {}

        dfs = [
            get_features_dataframe(
                series=self.scaling(to_pandas(entry))[0],
                time_features=self.time_features,
                lag_indices=self.lag_indices,
            )
            for entry in training_data
        ]
        if validation_data is not None or self.last_k_for_val is not None:
            kwargs_override["auto_stack"] = False
            logger.warning(
                "Auto Stacking is turned off "
                "as validation dataset is provided before input into Tabular Predictor."
            )

        if validation_data is not None:
            logger.log(20, "Validation dataset is directly provided.")
            validation_dfs = [
                get_features_dataframe(
                    series=self.scaling(to_pandas(entry))[0],
                    time_features=self.time_features,
                    lag_indices=self.lag_indices,
                )
                for entry in validation_data
            ]
            train_df = pd.concat(dfs)
            val_df = pd.concat(validation_dfs)
        elif self.last_k_for_val is not None:
            logger.log(
                20,
                f"last_k_for_val is provided, choosing last {self.last_k_for_val} of each time series as validation set.",
            )
            train_dfs = [
                tmp_df.iloc[: -self.last_k_for_val, :] for tmp_df in dfs
            ]
            validation_dfs = [
                tmp_df.iloc[-self.last_k_for_val :, :] for tmp_df in dfs
            ]
            train_df = pd.concat(train_dfs)
            val_df = pd.concat(validation_dfs)
        else:
            logger.log(
                20,
                "No validation dataset is provided, will let TabularPredictor do the splitting automatically,"
                "Note that this might break the time order of time series data.",
            )
            train_df = pd.concat(dfs)
            val_df = None

<<<<<<< HEAD
        if self.quantiles_to_predict is not None:
            ag_model = AutogluonTabularPredictor(
                label="target",
                problem_type="quantile",
                quantile_levels=self.quantiles_to_predict,
=======
        if self.quantile:
            ag_model = AutogluonTabularPredictor(
                label="target",
                problem_type="quantile",
                # eval_metric=self.eval_metric,
                quantile_levels=self.quantiles_topredict,
>>>>>>> c3c935c8
            ).fit(
                train_df,
                tuning_data=val_df,
                **{**self.kwargs, **kwargs_override},
            )
        else:
            ag_model = AutogluonTabularPredictor(
                label="target",
                problem_type="regression",
                eval_metric=self.eval_metric,
            ).fit(
                train_df,
                tuning_data=val_df,
                **{**self.kwargs, **kwargs_override},
            )

        return TabularPredictor(
            ag_model=ag_model,
            freq=self.freq,
            prediction_length=self.prediction_length,
            time_features=self.time_features,
            lag_indices=self.lag_indices,
            scaling=self.scaling,
            batch_size=self.batch_size,
            quantiles_to_predict=self.quantiles_to_predict,
        )<|MERGE_RESOLUTION|>--- conflicted
+++ resolved
@@ -65,20 +65,10 @@
         Whether to forecefully disable auto-regression in the model. If ``True``,
         this will remove any lag index which is smaller than ``prediction_length``.
         This will make predictions more efficient, but may impact their accuracy.
-<<<<<<< HEAD
     quantiles_to_predict
         Whether to forecast in quantile way. If assigned with quantile values,
         this will train model using quantile prediction model. If None, then the model
         will be trained in a regular way.
-=======
-    quantile
-        Whether to forecast in quantile way. If ``True``, this will train model
-        using quantile prediction model. Currently it only serves non-auto regression
-        case.
-    quantiles_topredict
-        if using quantile,  quantiles_topredict is quantile value you want to train
-        the prediction model with.
->>>>>>> c3c935c8
     """
 
     @validated()
@@ -94,12 +84,7 @@
         batch_size: Optional[int] = 32,
         disable_auto_regression: bool = False,
         last_k_for_val: Optional[int] = None,
-<<<<<<< HEAD
         quantiles_to_predict=None,
-=======
-        quantile=False,
-        quantiles_topredict=[0.1, 0.5, 0.9],
->>>>>>> c3c935c8
         eval_metric: str = "mean_absolute_error",
         **kwargs,
     ) -> None:
@@ -122,14 +107,7 @@
         self.scaling = scaling
         self.last_k_for_val = last_k_for_val
         self.eval_metric = eval_metric
-
-<<<<<<< HEAD
         self.quantiles_to_predict = quantiles_to_predict
-=======
-        self.quantile = quantile
-        if self.quantile:
-            self.quantiles_topredict = quantiles_topredict
->>>>>>> c3c935c8
 
         if self.disable_auto_regression:
             self.lag_indices = [
@@ -206,20 +184,11 @@
             train_df = pd.concat(dfs)
             val_df = None
 
-<<<<<<< HEAD
         if self.quantiles_to_predict is not None:
             ag_model = AutogluonTabularPredictor(
                 label="target",
                 problem_type="quantile",
                 quantile_levels=self.quantiles_to_predict,
-=======
-        if self.quantile:
-            ag_model = AutogluonTabularPredictor(
-                label="target",
-                problem_type="quantile",
-                # eval_metric=self.eval_metric,
-                quantile_levels=self.quantiles_topredict,
->>>>>>> c3c935c8
             ).fit(
                 train_df,
                 tuning_data=val_df,
