--- conflicted
+++ resolved
@@ -343,14 +343,6 @@
     }
 
 
-<<<<<<< HEAD
-def period(data, freq=None) -> Period:
-    if hasattr(data, "freqstr") and freq is None:
-        freqstr, _ = Freq.freq_name_n(data.freqstr)
-        freq = Freq.from_pandas(data.freqstr)
-    else:
-        freqstr, _ = Freq.freq_name_n(freq)
-=======
 def period(
     data: Union[Period, str], freq: Optional[Union[Freq, str]] = None
 ) -> Period:
@@ -370,13 +362,15 @@
     """
     if freq is None:
         if hasattr(data, "freqstr"):
+            freqstr = data.freqstr
             freq = Freq.from_pandas(data.freqstr)
         else:
             raise ValueError("No frequency specified.")
     elif isinstance(freq, Freq):
+        freqstr = freq.name
         freq = freq
     elif isinstance(freq, str):
->>>>>>> 04919a89
+        freqstr = freq
         freq = Freq.from_pandas(freq)
     else:
         raise ValueError(f"Unknown frequency type {type(freq)}.")
