# Copyright 2018 Amazon.com, Inc. or its affiliates. All Rights Reserved.
#
# Licensed under the Apache License, Version 2.0 (the "License").
# You may not use this file except in compliance with the License.
# A copy of the License is located at
#
#     http://www.apache.org/licenses/LICENSE-2.0
#
# or in the "license" file accompanying this file. This file is distributed
# on an "AS IS" BASIS, WITHOUT WARRANTIES OR CONDITIONS OF ANY KIND, either
# express or implied. See the License for the specific language governing
# permissions and limitations under the License.

import pandas as pd

from gluonts.dataset.split.splitter import TimeSeriesSlice
from gluonts.dataset.repository.datasets import get_dataset
<<<<<<< HEAD
from gluonts.dataset.split import DateSplitter, OffsetSplitter
=======
from gluonts.dataset.split import DateSplitter
>>>>>>> 91916ac9
from gluonts.dataset.field_names import FieldName


def make_series(data, start="2020", freq="D"):
    index = pd.date_range(start=start, freq=freq, periods=len(data))
    return pd.Series(data, index=index)


def test_ts_slice_to_item():

    sl = TimeSeriesSlice(
        target=make_series(range(100)),
        item="",
        feat_static_cat=[1, 2, 3],
        feat_static_real=[0.1, 0.2, 0.3],
        feat_dynamic_cat=[make_series(range(100))],
        feat_dynamic_real=[make_series(range(100))],
    )

    sl.to_data_entry()


def test_splitter():

    dataset = get_dataset("m4_hourly")
    prediction_length = dataset.metadata.prediction_length
    splitter = DateSplitter(
        prediction_length=prediction_length,
        split_date=pd.Timestamp("1750-01-05 04:00:00", freq="h"),
    )
    train, validation = splitter.split(dataset.train)
    assert len(train[1][0][FieldName.TARGET]) + prediction_length == len(
        validation[1][0][FieldName.TARGET]
<<<<<<< HEAD
    )

    max_history = 2 * prediction_length
    splitter = OffsetSplitter(
        prediction_length=prediction_length,
        split_offset=4 * prediction_length,
        max_history=max_history,
    )
    train, validation = splitter.split(dataset.train)
    assert len(validation[1][0][FieldName.TARGET]) == max_history
    assert len(train[1][0][FieldName.TARGET]) == 4 * prediction_length

    train, validation = splitter.rolling_split(dataset.train, windows=3)
    for i in range(3):
        assert len(validation[1][i][FieldName.TARGET]) == max_history
        assert len(train[1][i][FieldName.TARGET]) == 4 * prediction_length

    max_history = 2 * prediction_length
    splitter = DateSplitter(
        prediction_length=prediction_length,
        split_date=pd.Timestamp("1750-01-05 04:00:00", freq="h"),
        max_history=max_history,
    )
    train, validation = splitter.split(dataset.train)
    assert len(validation[1][0][FieldName.TARGET]) == max_history

    train, validation = splitter.rolling_split(dataset.train, windows=3)
    for i in range(3):
        assert len(validation[1][i][FieldName.TARGET]) == max_history
=======
    )
>>>>>>> 91916ac9
<|MERGE_RESOLUTION|>--- conflicted
+++ resolved
@@ -15,11 +15,7 @@
 
 from gluonts.dataset.split.splitter import TimeSeriesSlice
 from gluonts.dataset.repository.datasets import get_dataset
-<<<<<<< HEAD
 from gluonts.dataset.split import DateSplitter, OffsetSplitter
-=======
-from gluonts.dataset.split import DateSplitter
->>>>>>> 91916ac9
 from gluonts.dataset.field_names import FieldName
 
 
@@ -53,7 +49,6 @@
     train, validation = splitter.split(dataset.train)
     assert len(train[1][0][FieldName.TARGET]) + prediction_length == len(
         validation[1][0][FieldName.TARGET]
-<<<<<<< HEAD
     )
 
     max_history = 2 * prediction_length
@@ -82,7 +77,4 @@
 
     train, validation = splitter.rolling_split(dataset.train, windows=3)
     for i in range(3):
-        assert len(validation[1][i][FieldName.TARGET]) == max_history
-=======
-    )
->>>>>>> 91916ac9
+        assert len(validation[1][i][FieldName.TARGET]) == max_history