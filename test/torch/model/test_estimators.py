# Copyright 2018 Amazon.com, Inc. or its affiliates. All Rights Reserved.
#
# Licensed under the Apache License, Version 2.0 (the "License").
# You may not use this file except in compliance with the License.
# A copy of the License is located at
#
#     http://www.apache.org/licenses/LICENSE-2.0
#
# or in the "license" file accompanying this file. This file is distributed
# on an "AS IS" BASIS, WITHOUT WARRANTIES OR CONDITIONS OF ANY KIND, either
# express or implied. See the License for the specific language governing
# permissions and limitations under the License.

import random
import tempfile
from functools import partial
from itertools import islice
from pathlib import Path

import pandas as pd
import pytest
import pandas as pd
import numpy as np

<<<<<<< HEAD
from gluonts.dataset.common import ListDataset
from gluonts.dataset.repository.datasets import get_dataset
from gluonts.model.predictor import Predictor
from gluonts.torch.model.deepar import DeepAREstimator
from gluonts.torch.model.forecast import DistributionForecast
from gluonts.torch.model.mqf2 import MQF2MultiHorizonEstimator
from gluonts.torch.model.simple_feedforward import SimpleFeedForwardEstimator
from gluonts.torch.modules.loss import NegativeLogLikelihood
=======
from gluonts.dataset.repository import get_dataset
from gluonts.model.predictor import Predictor
from gluonts.torch.model.deepar import DeepAREstimator
from gluonts.torch.model.deep_npts import (
    DeepNPTSEstimator,
    DeepNPTSNetworkDiscrete,
    DeepNPTSNetworkSmooth,
)
from gluonts.torch.model.forecast import DistributionForecast
from gluonts.torch.model.mqf2 import MQF2MultiHorizonEstimator
from gluonts.torch.model.simple_feedforward import SimpleFeedForwardEstimator
from gluonts.torch.model.d_linear import DLinearEstimator
from gluonts.torch.model.patch_tst import PatchTSTEstimator
from gluonts.torch.model.lag_tst import LagTSTEstimator
from gluonts.torch.model.tft import TemporalFusionTransformerEstimator
from gluonts.torch.model.wavenet import WaveNetEstimator
from gluonts.torch.modules.loss import NegativeLogLikelihood, QuantileLoss
from gluonts.torch.distributions import ImplicitQuantileNetworkOutput
>>>>>>> 107a36c9


@pytest.mark.parametrize(
    "estimator_constructor",
    [
        lambda dataset: DeepAREstimator(
            freq=dataset.metadata.freq,
            prediction_length=dataset.metadata.prediction_length,
            batch_size=4,
            num_batches_per_epoch=3,
            trainer_kwargs=dict(max_epochs=2),
            loss=NegativeLogLikelihood(beta=0.1),
            scaling=False,
        ),
        lambda dataset: DeepAREstimator(
            freq=dataset.metadata.freq,
            prediction_length=dataset.metadata.prediction_length,
            context_length=1,
            batch_size=4,
            num_batches_per_epoch=3,
            trainer_kwargs=dict(max_epochs=2),
            scaling=False,
        ),
        lambda dataset: MQF2MultiHorizonEstimator(
            freq=dataset.metadata.freq,
            prediction_length=dataset.metadata.prediction_length,
            batch_size=4,
            num_batches_per_epoch=3,
            trainer_kwargs=dict(max_epochs=2),
        ),
        lambda dataset: SimpleFeedForwardEstimator(
            prediction_length=dataset.metadata.prediction_length,
            batch_size=4,
            num_batches_per_epoch=3,
            trainer_kwargs=dict(max_epochs=2),
        ),
        lambda dataset: DLinearEstimator(
            prediction_length=dataset.metadata.prediction_length,
            batch_size=4,
            num_batches_per_epoch=3,
            trainer_kwargs=dict(max_epochs=2),
        ),
        lambda dataset: LagTSTEstimator(
            prediction_length=dataset.metadata.prediction_length,
            freq=dataset.metadata.freq,
            batch_size=4,
            num_batches_per_epoch=3,
            trainer_kwargs=dict(max_epochs=2),
        ),
        lambda dataset: TemporalFusionTransformerEstimator(
            freq=dataset.metadata.freq,
            prediction_length=dataset.metadata.prediction_length,
            batch_size=4,
            num_batches_per_epoch=3,
            trainer_kwargs=dict(max_epochs=2),
        ),
        lambda dataset: DeepNPTSEstimator(
            freq=dataset.metadata.freq,
            prediction_length=dataset.metadata.prediction_length,
            context_length=2 * dataset.metadata.prediction_length,
            batch_size=4,
            num_batches_per_epoch=3,
            epochs=2,
        ),
        lambda dataset: PatchTSTEstimator(
            prediction_length=dataset.metadata.prediction_length,
            patch_len=16,
            batch_size=4,
            num_batches_per_epoch=3,
            trainer_kwargs=dict(max_epochs=2),
        ),
        lambda dataset: WaveNetEstimator(
            freq=dataset.metadata.freq,
            prediction_length=dataset.metadata.prediction_length,
            batch_size=4,
            num_batches_per_epoch=3,
            trainer_kwargs=dict(max_epochs=2),
        ),
    ],
)
@pytest.mark.parametrize("use_validation_data", [False, True])
def test_estimator_constant_dataset(
    estimator_constructor, use_validation_data: bool
):
    constant = get_dataset("constant")

    estimator = estimator_constructor(constant)

    if use_validation_data:
        predictor = estimator.train(
            training_data=constant.train,
            validation_data=constant.train,
        )
    else:
        predictor = estimator.train(
            training_data=constant.train,
        )

    with tempfile.TemporaryDirectory() as td:
        predictor.serialize(Path(td))
        predictor_copy = Predictor.deserialize(Path(td))

    assert predictor == predictor_copy

    forecasts = predictor_copy.predict(constant.test)

    for f in islice(forecasts, 5):
        if isinstance(f, DistributionForecast):
            f = f.to_sample_forecast()
        f.mean


@pytest.mark.parametrize(
    "estimator_constructor",
    [
        lambda freq, prediction_length: DeepAREstimator(
            freq=freq,
            prediction_length=prediction_length,
            batch_size=4,
            num_batches_per_epoch=3,
            num_feat_dynamic_real=3,
            num_feat_static_real=1,
            num_feat_static_cat=2,
            cardinality=[2, 2],
            trainer_kwargs=dict(max_epochs=2),
            loss=NegativeLogLikelihood(beta=0.1),
        ),
        lambda freq, prediction_length: DeepAREstimator(
            freq=freq,
            prediction_length=prediction_length,
            batch_size=4,
            num_batches_per_epoch=3,
            num_feat_dynamic_real=3,
            num_feat_static_real=1,
            num_feat_static_cat=2,
            cardinality=[2, 2],
            trainer_kwargs=dict(max_epochs=2),
            loss=QuantileLoss(),
            distr_output=ImplicitQuantileNetworkOutput(),
        ),
        lambda freq, prediction_length: MQF2MultiHorizonEstimator(
            freq=freq,
            prediction_length=prediction_length,
            batch_size=4,
            num_batches_per_epoch=3,
            num_feat_dynamic_real=3,
            num_feat_static_real=1,
            num_feat_static_cat=2,
            cardinality=[2, 2],
            trainer_kwargs=dict(max_epochs=2),
        ),
        lambda freq, prediction_length: TemporalFusionTransformerEstimator(
            freq=freq,
            prediction_length=prediction_length,
            batch_size=4,
            num_batches_per_epoch=3,
            dynamic_dims=[3],
            static_dims=[1],
            static_cardinalities=[2, 2],
            trainer_kwargs=dict(max_epochs=2),
        ),
        lambda freq, prediction_length: DeepNPTSEstimator(
            freq=freq,
            prediction_length=prediction_length,
            context_length=2 * prediction_length,
            batch_norm=True,
            network_type=partial(DeepNPTSNetworkDiscrete, use_softmax=True),
            use_feat_static_cat=True,
            cardinality=[2, 2],
            num_feat_static_real=1,
            num_feat_dynamic_real=0,
            input_scaling=None,
            dropout_rate=0.0,
            batch_size=4,
            num_batches_per_epoch=3,
            epochs=2,
        ),
        lambda freq, prediction_length: DeepNPTSEstimator(
            freq=freq,
            prediction_length=prediction_length,
            context_length=2 * prediction_length,
            batch_norm=False,
            network_type=partial(DeepNPTSNetworkDiscrete, use_softmax=False),
            use_feat_static_cat=True,
            cardinality=[2, 2],
            num_feat_static_real=1,
            num_feat_dynamic_real=0,
            input_scaling="min_max_scaling",
            dropout_rate=0.0,
            batch_size=4,
            num_batches_per_epoch=3,
            epochs=2,
        ),
        lambda freq, prediction_length: DeepNPTSEstimator(
            freq=freq,
            prediction_length=prediction_length,
            context_length=2 * prediction_length,
            batch_norm=True,
            network_type=DeepNPTSNetworkSmooth,
            use_feat_static_cat=True,
            cardinality=[2, 2],
            num_feat_static_real=1,
            num_feat_dynamic_real=0,
            input_scaling="standard_normal_scaling",
            dropout_rate=0.1,
            batch_size=4,
            num_batches_per_epoch=3,
            epochs=2,
        ),
        lambda freq, prediction_length: WaveNetEstimator(
            freq=freq,
            prediction_length=prediction_length,
            batch_size=4,
            num_batches_per_epoch=3,
            num_feat_dynamic_real=3,
            num_feat_static_real=1,
            num_feat_static_cat=2,
            cardinality=[2, 2],
            trainer_kwargs=dict(max_epochs=2),
        ),
    ],
)
def test_estimator_with_features(estimator_constructor):
    freq = "1h"
    prediction_length = 12
    index = sorted(
        random.sample(
            list(pd.date_range("2021-01-01 02:12:06", periods=400, freq=freq)),
            100 + prediction_length,
        )
    )

<<<<<<< HEAD
    training_dataset = ListDataset(
        [
            {
                "start": "2021-01-01 00:00:00",
                "target": [1.0] * 200,
                "feat_static_cat": [0, 1],
                "feat_static_real": [42.0],
                "feat_dynamic_real": [[1.0] * 200] * 3,
            },
            {
                "start": "2021-02-01 00:00:00",
                "target": [1.0] * 100,
                "feat_static_cat": [1, 0],
                "feat_static_real": [1.0],
                "feat_dynamic_real": [[1.0] * 100] * 3,
            },
            {
                "start": index[0],
                "target": [1.0] * 100,
                "feat_static_cat": [1, 0],
                "feat_static_real": [1.0],
                "feat_dynamic_real": [[1.0] * 100] * 3,
                "index": index[:100],
            },
        ],
        freq=freq,
    )

    prediction_dataset = ListDataset(
        [
            {
                "start": "2021-01-01 00:00:00",
                "target": [1.0] * 200,
                "feat_static_cat": [0, 1],
                "feat_static_real": [42.0],
                "feat_dynamic_real": [[1.0] * (200 + prediction_length)] * 3,
            },
            {
                "start": "2021-02-01 00:00:00",
                "target": [1.0] * 100,
                "feat_static_cat": [1, 0],
                "feat_static_real": [1.0],
                "feat_dynamic_real": [[1.0] * (100 + prediction_length)] * 3,
            },
            {
                "start": index[0],
                "target": [1.0] * 100,
                "feat_static_cat": [1, 0],
                "feat_static_real": [1.0],
                "feat_dynamic_real": [[1.0] * (100 + prediction_length)] * 3,
                "index": index,
            },
        ],
        freq=freq,
    )
=======
    training_dataset = [
        {
            "start": pd.Period("2021-01-01 00:00:00", freq=freq),
            "target": np.ones(200, dtype=np.float32),
            "feat_static_cat": np.array([0, 1], dtype=np.float32),
            "feat_static_real": np.array([42.0], dtype=np.float32),
            "feat_dynamic_real": np.ones((3, 200), dtype=np.float32),
            "__unused__": np.ones(3, dtype=np.float32),
        },
        {
            "start": pd.Period("2021-02-01 00:00:00", freq=freq),
            "target": np.ones(100, dtype=np.float32),
            "feat_static_cat": np.array([1, 0], dtype=np.float32),
            "feat_static_real": np.array([1.0], dtype=np.float32),
            "feat_dynamic_real": np.ones((3, 100), dtype=np.float32),
            "__unused__": np.ones(5, dtype=np.float32),
        },
    ]

    prediction_dataset = [
        {
            "start": pd.Period("2021-01-01 00:00:00", freq=freq),
            "target": np.ones(200, dtype=np.float32),
            "feat_static_cat": np.array([0, 1], dtype=np.float32),
            "feat_static_real": np.array([42.0], dtype=np.float32),
            "feat_dynamic_real": np.ones(
                (3, 200 + prediction_length), dtype=np.float32
            ),
            "__unused__": np.ones(3, dtype=np.float32),
        },
        {
            "start": pd.Period("2021-02-01 00:00:00", freq=freq),
            "target": np.ones(100, dtype=np.float32),
            "feat_static_cat": np.array([1, 0], dtype=np.float32),
            "feat_static_real": np.array([1.0], dtype=np.float32),
            "feat_dynamic_real": np.ones(
                (3, 100 + prediction_length), dtype=np.float32
            ),
            "__unused__": np.ones(5, dtype=np.float32),
        },
    ]
>>>>>>> 107a36c9

    estimator = estimator_constructor(freq, prediction_length)

    predictor = estimator.train(
        training_data=training_dataset,
        validation_data=training_dataset,
    )

    with tempfile.TemporaryDirectory() as td:
        predictor.serialize(Path(td))
        predictor_copy = Predictor.deserialize(Path(td))

    assert predictor == predictor_copy

    forecasts = predictor_copy.predict(prediction_dataset)

    for f in islice(forecasts, 5):
        f.mean<|MERGE_RESOLUTION|>--- conflicted
+++ resolved
@@ -22,16 +22,7 @@
 import pandas as pd
 import numpy as np
 
-<<<<<<< HEAD
 from gluonts.dataset.common import ListDataset
-from gluonts.dataset.repository.datasets import get_dataset
-from gluonts.model.predictor import Predictor
-from gluonts.torch.model.deepar import DeepAREstimator
-from gluonts.torch.model.forecast import DistributionForecast
-from gluonts.torch.model.mqf2 import MQF2MultiHorizonEstimator
-from gluonts.torch.model.simple_feedforward import SimpleFeedForwardEstimator
-from gluonts.torch.modules.loss import NegativeLogLikelihood
-=======
 from gluonts.dataset.repository import get_dataset
 from gluonts.model.predictor import Predictor
 from gluonts.torch.model.deepar import DeepAREstimator
@@ -50,7 +41,6 @@
 from gluonts.torch.model.wavenet import WaveNetEstimator
 from gluonts.torch.modules.loss import NegativeLogLikelihood, QuantileLoss
 from gluonts.torch.distributions import ImplicitQuantileNetworkOutput
->>>>>>> 107a36c9
 
 
 @pytest.mark.parametrize(
@@ -283,7 +273,6 @@
         )
     )
 
-<<<<<<< HEAD
     training_dataset = ListDataset(
         [
             {
@@ -339,7 +328,6 @@
         ],
         freq=freq,
     )
-=======
     training_dataset = [
         {
             "start": pd.Period("2021-01-01 00:00:00", freq=freq),
@@ -381,7 +369,6 @@
             "__unused__": np.ones(5, dtype=np.float32),
         },
     ]
->>>>>>> 107a36c9
 
     estimator = estimator_constructor(freq, prediction_length)
 
