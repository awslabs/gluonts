[build-system]
requires = ["setuptools", "setuptools-scm"]
build-backend = "setuptools.build_meta"

[project]
name = "gluonts"
authors = [
    {name = "Amazon", email = "gluon-ts-dev@amazon.com"},
]
maintainers = [
    {name = "Amazon", email = "gluon-ts-dev@amazon.com"},
]
description = "Probabilistic time series modeling in Python."
readme = "README.md"
requires-python = ">=3.7"
keywords = ["deep learning", "machine learning", "AI", "TS"]
license = {text = "Apache-2.0"}
classifiers = [
    "Programming Language :: Python :: 3",
]
#dependencies = []  # todo: consider adding
dynamic = ["version"]

[tool.setuptools.packages.find]
where = ["src"]  # list of folders that contain the packages (["."] by default)
include = ["gluonts*"]  # package names should match these glob patterns (["*"] by default)
#exclude = ["my_package.tests*"]  # exclude packages matching these glob patterns (empty by default)
namespaces = true  # set false to disable scanning PEP 420 namespaces (true by default)
include-package-data = true  # to include package data (false by default)

[project.urls]
documentation = " https://ts.gluon.ai/stable/"
repository = "https://github.com/awslabs/gluonts/"

[tool.setuptools.dynamic]
version = {attr = "gluonts.__version__"}

[tool.black]
target-version = ['py38']
line-length = 79

[tool.pytest.ini_options]
minversion = "6.0"
timeout = 60
addopts = """
    --color=yes
    --doctest-modules
    --ignore src/gluonts/block.py
    --ignore src/gluonts/distribution.py
    --ignore src/gluonts/kernels.py
    --ignore src/gluonts/representation.py
    --ignore src/gluonts/trainer.py
"""
doctest_optionflags = "NORMALIZE_WHITESPACE"
testpaths = "test"
filterwarnings = "ignore"

[tool.ruff]
line-length = 79
<<<<<<< HEAD
ignore = [
    "E501",  # line-length is handled by black
    "E741",  # TODO: remove usage of `l`
=======

lint.ignore = [
    # line-length is handled by black
    "E501",

    # TODO: remove usage of `l`
    "E741"
>>>>>>> 61133ef6
]

exclude = ["src/gluonts/nursery"]


[tool.docformatter]
pre-summary-newline = true
make-summary-multi-line = true
wrap-descriptions = 79

[tool.mypy]
ignore_missing_imports = true
allow_redefinition = true
follow_imports = "silent"

[tool.isort]
known_first_party = "gluonts"
known_third_party = [
    "mxnet",
    "numpy",
    "pandas",
    "pytest",
    "scipy",
    "tqdm",
    "torch",
    "lightning",
]
line_length = 79
profile = "black"

[tool.mypy]
plugins = ["pydantic.mypy"]<|MERGE_RESOLUTION|>--- conflicted
+++ resolved
@@ -57,19 +57,9 @@
 
 [tool.ruff]
 line-length = 79
-<<<<<<< HEAD
 ignore = [
     "E501",  # line-length is handled by black
     "E741",  # TODO: remove usage of `l`
-=======
-
-lint.ignore = [
-    # line-length is handled by black
-    "E501",
-
-    # TODO: remove usage of `l`
-    "E741"
->>>>>>> 61133ef6
 ]
 
 exclude = ["src/gluonts/nursery"]
