name: Tests

on: [push, pull_request]

jobs:
  test:

    strategy:
      max-parallel: 4
      fail-fast: false
      matrix:
        python-version: [3.7, 3.8]
        platform: [ubuntu-latest]

    runs-on: ${{ matrix.platform }}

    steps:
    - uses: actions/checkout@v1
    - name: Set up Python ${{ matrix.python-version }}
      uses: actions/setup-python@v1
      with:
        python-version: ${{ matrix.python-version }}
    - name: Install MXNet (Linux)
      if: ${{ runner.os == 'Linux' }}
      run: pip install mxnet~=1.8.0
    - name: Install MXNet (Windows)
      if: ${{ runner.os == 'Windows' }}
      run: pip install mxnet~=1.7.0
    - name: Install other dependencies
      run: |
        python -m pip install -U pip
        pip install torch==1.10.0+cpu --no-cache-dir -f https://download.pytorch.org/whl/cpu/torch_stable.html
        pip install pytorch-lightning~=1.5
        pip install -e ".[shell]"
        pip install -r requirements/requirements-test.txt
        pip install -r requirements/requirements-rotbaum.txt
<<<<<<< HEAD
        pip install -r requirements/requirements-extras-anomaly-evaluation.txt
        pip install -r requirements/requirements-extras-autogluon.txt
	pip install -r requirements/requirements-extras-cpflows.txt
=======
        pip install -r requirements/requirements-extras-m-competitions.txt
>>>>>>> dfc1ec18
    - name: Test with pytest
      run: |
        pytest -m 'not (gpu or serial)' --cov src/gluonts --cov-report=term --cov-report xml --ignore test/nursery test<|MERGE_RESOLUTION|>--- conflicted
+++ resolved
@@ -34,13 +34,7 @@
         pip install -e ".[shell]"
         pip install -r requirements/requirements-test.txt
         pip install -r requirements/requirements-rotbaum.txt
-<<<<<<< HEAD
-        pip install -r requirements/requirements-extras-anomaly-evaluation.txt
-        pip install -r requirements/requirements-extras-autogluon.txt
-	pip install -r requirements/requirements-extras-cpflows.txt
-=======
-        pip install -r requirements/requirements-extras-m-competitions.txt
->>>>>>> dfc1ec18
+	      pip install -r requirements/requirements-extras-cpflows.txt
     - name: Test with pytest
       run: |
         pytest -m 'not (gpu or serial)' --cov src/gluonts --cov-report=term --cov-report xml --ignore test/nursery test