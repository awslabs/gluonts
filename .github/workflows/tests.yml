name: Tests

on: [push, pull_request]

jobs:
  test:

    strategy:
      max-parallel: 4
      fail-fast: false
      matrix:
        python-version: [3.6, 3.7, 3.8]
        platform: [ubuntu-latest]

    runs-on: ${{ matrix.platform }}

    steps:
    - uses: actions/checkout@v1
    - name: Set up Python ${{ matrix.python-version }}
      uses: actions/setup-python@v1
      with:
        python-version: ${{ matrix.python-version }}
    - name: Install MXNet (Linux)
      if: ${{ runner.os == 'Linux' }}
      run: pip install mxnet~=1.8.0
    - name: Install MXNet (Windows)
      if: ${{ runner.os == 'Windows' }}
      run: pip install mxnet~=1.7.0
    - name: Install other dependencies
      run: |
<<<<<<< HEAD
        python -m pip install -U pip
        pip install torch==1.8.1+cpu --no-cache-dir -f https://download.pytorch.org/whl/torch_stable.html
        pip install pytorch-lightning~=1.3.0
=======
        python -m pip install pip==20.2
        pip install torch==1.10.0+cpu --no-cache-dir -f https://download.pytorch.org/whl/cpu/torch_stable.html
        pip install pytorch-lightning~=1.5
>>>>>>> f556ee75
        pip install -e ".[shell]"
        pip install -r requirements/requirements-test.txt
        pip install -r requirements/requirements-rotbaum.txt
        pip install -r requirements/requirements-extras-m-competitions.txt
    - name: Test with pytest
      run: |
        pytest -m 'not (gpu or serial)' --cov src/gluonts --cov-report=term --cov-report xml --ignore test/nursery test<|MERGE_RESOLUTION|>--- conflicted
+++ resolved
@@ -28,15 +28,10 @@
       run: pip install mxnet~=1.7.0
     - name: Install other dependencies
       run: |
-<<<<<<< HEAD
+
         python -m pip install -U pip
-        pip install torch==1.8.1+cpu --no-cache-dir -f https://download.pytorch.org/whl/torch_stable.html
-        pip install pytorch-lightning~=1.3.0
-=======
-        python -m pip install pip==20.2
         pip install torch==1.10.0+cpu --no-cache-dir -f https://download.pytorch.org/whl/cpu/torch_stable.html
         pip install pytorch-lightning~=1.5
->>>>>>> f556ee75
         pip install -e ".[shell]"
         pip install -r requirements/requirements-test.txt
         pip install -r requirements/requirements-rotbaum.txt
