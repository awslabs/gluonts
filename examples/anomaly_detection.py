--- conflicted
+++ resolved
@@ -13,14 +13,8 @@
 
 """
 This example shows how to do anomaly detection with DeepAR.
-<<<<<<< HEAD
-
-The model is first trained and then time-points with the largest negative log-
-likelihood are plotted.
-=======
 The model is first trained and then time-points with the largest negative log-likelihood are plotted.
 
->>>>>>> 61133ef6
 """
 import numpy as np
 from itertools import islice
