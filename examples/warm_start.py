--- conflicted
+++ resolved
@@ -12,13 +12,8 @@
 # permissions and limitations under the License.
 
 """
-<<<<<<< HEAD
-This example show how to intialize the network with parameters from a model
-that was previously trained.
-=======
 This example show how to intialize the network with parameters from a model that was previously trained.
 
->>>>>>> 61133ef6
 """
 
 from gluonts.dataset.repository import get_dataset, dataset_recipes
